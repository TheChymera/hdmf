from __future__ import absolute_import
import re
import numpy as np
import warnings
from collections import OrderedDict
from copy import copy
from datetime import datetime
from six import with_metaclass, raise_from, text_type, binary_type, integer_types

from ..utils import docval, getargs, ExtenderMeta, get_docval, fmt_docval_args, call_docval_func
from ..container import Container, Data, DataRegion
from ..spec import Spec, AttributeSpec, DatasetSpec, GroupSpec, LinkSpec, NAME_WILDCARD, NamespaceCatalog, RefSpec,\
                   SpecReader
from ..data_utils import DataIO, AbstractDataChunkIterator
from ..spec.spec import BaseStorageSpec
from .builders import DatasetBuilder, GroupBuilder, LinkBuilder, Builder, ReferenceBuilder, RegionBuilder, BaseBuilder
from .warnings import OrphanContainerWarning, MissingRequiredWarning


class Proxy(object):
    """
    A temporary object to represent a Container. This gets used when resolving the true location of a
    Container's parent.

    Proxy objects allow simple bookkeeping of all potential parents a Container may have.

    This object is used by providing all the necessary information for describing the object. This object
    gets passed around and candidates are accumulated. Upon calling resolve, all saved candidates are matched
    against the information (provided to the constructor). The candidate that has an exact match is returned.
    """

    def __init__(self, manager, source, location, namespace, data_type):
        self.__source = source
        self.__location = location
        self.__namespace = namespace
        self.__data_type = data_type
        self.__manager = manager
        self.__candidates = list()

    @property
    def source(self):
        """The source of the object e.g. file source"""
        return self.__source

    @property
    def location(self):
        """The location of the object. This can be thought of as a unique path"""
        return self.__location

    @property
    def namespace(self):
        """The namespace from which the data_type of this Proxy came from"""
        return self.__namespace

    @property
    def data_type(self):
        """The data_type of Container that should match this Proxy"""
        return self.__data_type

    @docval({"name": "object", "type": (BaseBuilder, Container), "doc": "the container or builder to get a proxy for"})
    def matches(self, **kwargs):
        obj = getargs('object', kwargs)
        if not isinstance(obj, Proxy):
            obj = self.__manager.get_proxy(obj)
        return self == obj

    @docval({"name": "container", "type": Container, "doc": "the Container to add as a candidate match"})
    def add_candidate(self, **kwargs):
        container = getargs('container', kwargs)
        self.__candidates.append(container)

    def resolve(self, **kwargs):
        for candidate in self.__candidates:
            if self.matches(candidate):
                return candidate
        return None

    def __eq__(self, other):
        return self.data_type == other.data_type and \
               self.location == other.location and \
               self.namespace == other.namespace and \
               self.source == other.source

    def __repr__(self):
        ret = dict()
        for key in ('source', 'location', 'namespace', 'data_type'):
            ret[key] = getattr(self, key, None)
        return str(ret)


class BuildManager(object):
    """
    A class for managing builds of Containers
    """

    def __init__(self, type_map):
        self.__builders = dict()
        self.__containers = dict()
        self.__type_map = type_map

    @property
    def namespace_catalog(self):
        return self.__type_map.namespace_catalog

    @property
    def type_map(self):
        return self.__type_map

    @docval({"name": "object", "type": (BaseBuilder, Container), "doc": "the container or builder to get a proxy for"},
            {"name": "source", "type": str,
             "doc": "the source of container being built i.e. file path", 'default': None})
    def get_proxy(self, **kwargs):
        obj = getargs('object', kwargs)
        if isinstance(obj, BaseBuilder):
            return self.__get_proxy_builder(obj)
        elif isinstance(obj, Container):
            return self.__get_proxy_container(obj)

    def __get_proxy_builder(self, builder):
        dt = self.__type_map.get_builder_dt(builder)
        ns = self.__type_map.get_builder_ns(builder)
        stack = list()
        tmp = builder
        while tmp is not None:
            stack.append(tmp.name)
            tmp = self.__get_parent_dt_builder(tmp)
        loc = "/".join(reversed(stack))
        return Proxy(self, builder.source, loc, ns, dt)

    def __get_proxy_container(self, container):
        ns, dt = self.__type_map.get_container_ns_dt(container)
        stack = list()
        tmp = container
        while tmp is not None:
            if isinstance(tmp, Proxy):
                stack.append(tmp.location)
                break
            else:
                stack.append(tmp.name)
                tmp = tmp.parent
        loc = "/".join(reversed(stack))
        return Proxy(self, container.container_source, loc, ns, dt)

    @docval({"name": "container", "type": Container, "doc": "the container to convert to a Builder"},
            {"name": "source", "type": str,
             "doc": "the source of container being built i.e. file path", 'default': None})
    def build(self, **kwargs):
        """ Build the GroupBuilder for the given Container"""
        container = getargs('container', kwargs)
        container_id = self.__conthash__(container)
        result = self.__builders.get(container_id)
        source = getargs('source', kwargs)
        if result is None:
            if container.container_source is None:
                container.container_source = source
            else:
                if container.container_source != source:
                    raise ValueError("Can't change container_source once set")
            result = self.__type_map.build(container, self, source=source)
            self.prebuilt(container, result)
        elif container.modified:
            if isinstance(result, GroupBuilder):
                # TODO: if Datasets attributes are allowed to be modified, we need to
                # figure out how to handle that starting here.
                result = self.__type_map.build(container, self, builder=result, source=source)
        return result

    @docval({"name": "container", "type": Container, "doc": "the Container to save as prebuilt"},
            {'name': 'builder', 'type': (DatasetBuilder, GroupBuilder),
             'doc': 'the Builder representation of the given container'})
    def prebuilt(self, **kwargs):
        ''' Save the Builder for a given Container for future use '''
        container, builder = getargs('container', 'builder', kwargs)
        container_id = self.__conthash__(container)
        self.__builders[container_id] = builder
        builder_id = self.__bldrhash__(builder)
        self.__containers[builder_id] = container

    def __conthash__(self, obj):
        return id(obj)

    def __bldrhash__(self, obj):
        return id(obj)

    @docval({'name': 'builder', 'type': (DatasetBuilder, GroupBuilder),
             'doc': 'the builder to construct the Container from'})
    def construct(self, **kwargs):
        """ Construct the Container represented by the given builder """
        builder = getargs('builder', kwargs)
        if isinstance(builder, LinkBuilder):
            builder = builder.target
        builder_id = self.__bldrhash__(builder)
        result = self.__containers.get(builder_id)
        if result is None:
            result = self.__type_map.construct(builder, self)
            parent_builder = self.__get_parent_dt_builder(builder)
            if parent_builder is not None:
                result.parent = self.__get_proxy_builder(parent_builder)
            else:
                # we are at the top of the hierarchy,
                # so it must be time to resolve parents
                self.__resolve_parents(result)
            self.prebuilt(result, builder)
        result.set_modified(False)
        return result

    def __resolve_parents(self, container):
        stack = [container]
        while len(stack) > 0:
            tmp = stack.pop()
            if isinstance(tmp.parent, Proxy):
                tmp.parent = tmp.parent.resolve()
            for child in tmp.children:
                stack.append(child)

    def __get_parent_dt_builder(self, builder):
        '''
        Get the next builder above the given builder
        that has a data_type
        '''
        tmp = builder.parent
        ret = None
        while tmp is not None:
            ret = tmp
            dt = self.__type_map.get_builder_dt(tmp)
            if dt is not None:
                break
            tmp = tmp.parent
        return ret

    @docval({'name': 'builder', 'type': Builder, 'doc': 'the Builder to get the class object for'})
    def get_cls(self, **kwargs):
        ''' Get the class object for the given Builder '''
        builder = getargs('builder', kwargs)
        return self.__type_map.get_cls(builder)

    @docval({"name": "container", "type": Container, "doc": "the container to convert to a Builder"},
            returns='The name a Builder should be given when building this container', rtype=str)
    def get_builder_name(self, **kwargs):
        ''' Get the name a Builder should be given '''
        container = getargs('container', kwargs)
        return self.__type_map.get_builder_name(container)

    @docval({'name': 'spec', 'type': (DatasetSpec, GroupSpec), 'doc': 'the parent spec to search'},
            {'name': 'builder', 'type': (DatasetBuilder, GroupBuilder, LinkBuilder),
             'doc': 'the builder to get the sub-specification for'})
    def get_subspec(self, **kwargs):
        '''
        Get the specification from this spec that corresponds to the given builder
        '''
        spec, builder = getargs('spec', 'builder', kwargs)
        return self.__type_map.get_subspec(spec, builder)

    @docval({'name': 'builder', 'type': (DatasetBuilder, GroupBuilder, LinkBuilder),
             'doc': 'the builder to get the sub-specification for'})
    def get_builder_ns(self, **kwargs):
        '''
        Get the namespace of a builder
        '''
        builder = getargs('builder', kwargs)
        return self.__type_map.get_builder_ns(builder)

    @docval({'name': 'builder', 'type': (DatasetBuilder, GroupBuilder, LinkBuilder),
             'doc': 'the builder to get the data_type for'})
    def get_builder_dt(self, **kwargs):
        '''
        Get the data_type of a builder
        '''
        builder = getargs('builder', kwargs)
        return self.__type_map.get_builder_dt(builder)


_const_arg = '__constructor_arg'


@docval({'name': 'name', 'type': str, 'doc': 'the name of the constructor argument'},
        is_method=False)
def _constructor_arg(**kwargs):
    '''Decorator to override the default mapping scheme for a given constructor argument.

    Decorate ObjectMapper methods with this function when extending ObjectMapper to override the default
    scheme for mapping between Container and Builder objects. The decorated method should accept as its
    first argument the Builder object that is being mapped. The method should return the value to be passed
    to the target Container class constructor argument given by *name*.
    '''
    name = getargs('name', kwargs)

    def _dec(func):
        setattr(func, _const_arg, name)
        return func
    return _dec


_obj_attr = '__object_attr'


@docval({'name': 'name', 'type': str, 'doc': 'the name of the constructor argument'},
        is_method=False)
def _object_attr(**kwargs):
    '''Decorator to override the default mapping scheme for a given object attribute.

    Decorate ObjectMapper methods with this function when extending ObjectMapper to override the default
    scheme for mapping between Container and Builder objects. The decorated method should accept as its
    first argument the Container object that is being mapped. The method should return the child Builder
    object (or scalar if the object attribute corresponds to an AttributeSpec) that represents the
    attribute given by *name*.
    '''
    name = getargs('name', kwargs)

    def _dec(func):
        setattr(func, _obj_attr, name)
        return func
    return _dec


def _unicode(s):
    """
    A helper function for converting to Unicode
    """
    if isinstance(s, text_type):
        return s
    elif isinstance(s, binary_type):
        return s.decode('utf-8')
    else:
        raise ValueError("Expected unicode or ascii string, got %s" % type(s))


def _ascii(s):
    """
    A helper function for converting to ASCII
    """
    if isinstance(s, text_type):
        return s.encode('ascii', 'backslashreplace')
    elif isinstance(s, binary_type):
        return s
    else:
        raise ValueError("Expected unicode or ascii string, got %s" % type(s))


class ObjectMapper(with_metaclass(ExtenderMeta, object)):
    '''A class for mapping between Spec objects and Container attributes

    '''

    __dtypes = {
        "float": np.float32,
        "float32": np.float32,
        "double": np.float64,
        "float64": np.float64,
        "long": np.int64,
        "int64": np.int64,
        "uint64": np.uint64,
        "int": np.int32,
        "int32": np.int32,
        "int16": np.int16,
        "int8": np.int8,
        "bool": np.bool_,
        "text": _unicode,
        "text": _unicode,
        "utf": _unicode,
        "utf8": _unicode,
        "utf-8": _unicode,
        "ascii": _ascii,
        "str": _ascii,
        "isodatetime": _ascii,
        "uint32": np.uint32,
        "uint16": np.uint16,
        "uint8": np.uint8,
        "uint": np.uint32
    }

    __no_convert = set()

    @classmethod
    def __resolve_dtype(cls, given, specified):
        """
        Determine the dtype to use from the dtype of the given value and the specified dtype.
        This amounts to determining the greater precision of the two arguments, but also
        checks to make sure the same base dtype is being used.
        """
        g = np.dtype(given)
        s = np.dtype(specified)
        if g.itemsize <= s.itemsize:
            return s.type
        else:
            if g.name[:3] != s.name[:3]:    # different types
                if s.itemsize < 8:
                    msg = "expected %s, received %s - must supply %s or higher precision" % (s.name, g.name, s.name)
                else:
                    msg = "expected %s, received %s - must supply %s" % (s.name, g.name, s.name)
                raise ValueError(msg)
            else:
                return g.type

    @classmethod
    def no_convert(cls, obj_type):
        """
        Specify an object type that ObjectMappers should not convert.
        """
        cls.__no_convert.add(obj_type)

    @classmethod
    def convert_dtype(cls, spec, value):
        """
        Convert values to the specified dtype. For example, if a literal int
        is passed in to a field that is specified as a unsigned integer, this function
        will convert the Python int to a numpy unsigned int.

        :return: The function returns a tuple consisting of 1) the value, and 2) the data type.
                 The value is returned as the function may convert the input value to comply
                 with the dtype specified in the schema.
        """
        if value is None:
            dt = spec.dtype
            if isinstance(dt, RefSpec):
                dt = dt.reftype
            return None, dt
        if isinstance(value, DataIO):
            return value, cls.convert_dtype(spec, value.data)[1]
        if spec.dtype is None:
            return value, None
        if spec.dtype == 'numeric':
            return value, None
        if type(value) in cls.__no_convert:
            return value, None
        if spec.dtype is not None and spec.dtype not in cls.__dtypes:
            msg = "unrecognized dtype: %s -- cannot convert value" % spec.dtype
            raise ValueError(msg)
        ret = None
        ret_dtype = None
        spec_dtype = cls.__dtypes[spec.dtype]
        if isinstance(value, np.ndarray):
            if spec_dtype is _unicode:
                ret = value.astype('U')
                ret_dtype = "utf8"
            elif spec_dtype is _ascii:
                ret = value.astype('S')
                ret_dtype = "ascii"
            else:
                dtype_func = cls.__resolve_dtype(value.dtype, spec_dtype)
                ret = np.asarray(value).astype(dtype_func)
                ret_dtype = ret.dtype.type
        elif isinstance(value, (tuple, list)):
            ret = list()
            for elem in value:
                tmp, tmp_dtype = cls.convert_dtype(spec, elem)
                ret.append(tmp)
            ret = type(value)(ret)
            ret_dtype = tmp_dtype
        else:
            if spec_dtype in (_unicode, _ascii):
                ret_dtype = 'ascii'
                if spec_dtype == _unicode:
                    ret_dtype = 'utf8'
                ret = spec_dtype(value)
            else:
                dtype_func = cls.__resolve_dtype(type(value), spec_dtype)
                ret = dtype_func(value)
                ret_dtype = type(ret)
        return ret, ret_dtype

    _const_arg = '__constructor_arg'

    @staticmethod
    @docval({'name': 'name', 'type': str, 'doc': 'the name of the constructor argument'},
            is_method=False)
    def constructor_arg(**kwargs):
        '''Decorator to override the default mapping scheme for a given constructor argument.

        Decorate ObjectMapper methods with this function when extending ObjectMapper to override the default
        scheme for mapping between Container and Builder objects. The decorated method should accept as its
        first argument the Builder object that is being mapped. The method should return the value to be passed
        to the target Container class constructor argument given by *name*.
        '''
        name = getargs('name', kwargs)
        return _constructor_arg(name)

    _obj_attr = '__object_attr'

    @staticmethod
    @docval({'name': 'name', 'type': str, 'doc': 'the name of the constructor argument'},
            is_method=False)
    def object_attr(**kwargs):
        '''Decorator to override the default mapping scheme for a given object attribute.

        Decorate ObjectMapper methods with this function when extending ObjectMapper to override the default
        scheme for mapping between Container and Builder objects. The decorated method should accept as its
        first argument the Container object that is being mapped. The method should return the child Builder
        object (or scalar if the object attribute corresponds to an AttributeSpec) that represents the
        attribute given by *name*.
        '''
        name = getargs('name', kwargs)
        return _object_attr(name)

    @staticmethod
    def __is_attr(attr_val):
        return hasattr(attr_val, _obj_attr)

    @staticmethod
    def __get_obj_attr(attr_val):
        return getattr(attr_val, _obj_attr)

    @staticmethod
    def __is_constructor_arg(attr_val):
        return hasattr(attr_val, _const_arg)

    @staticmethod
    def __get_cargname(attr_val):
        return getattr(attr_val, _const_arg)

    @ExtenderMeta.post_init
    def __gather_procedures(cls, name, bases, classdict):
        if hasattr(cls, 'constructor_args'):
            cls.constructor_args = copy(cls.constructor_args)
        else:
            cls.constructor_args = dict()
        if hasattr(cls, 'obj_attrs'):
            cls.obj_attrs = copy(cls.obj_attrs)
        else:
            cls.obj_attrs = dict()
        for name, func in cls.__dict__.items():
            if cls.__is_constructor_arg(func):
                cls.constructor_args[cls.__get_cargname(func)] = getattr(cls, name)
            elif cls.__is_attr(func):
                cls.obj_attrs[cls.__get_obj_attr(func)] = getattr(cls, name)

    @docval({'name': 'spec', 'type': (DatasetSpec, GroupSpec),
             'doc': 'The specification for mapping objects to builders'})
    def __init__(self, **kwargs):
        """ Create a map from Container attributes to specifications """
        spec = getargs('spec', kwargs)
        self.__spec = spec
        self.__data_type_key = spec.type_key()
        self.__spec2attr = dict()
        self.__attr2spec = dict()
        self.__spec2carg = dict()
        self.__carg2spec = dict()
        self.__map_spec(spec)

    @property
    def spec(self):
        ''' the Spec used in this ObjectMapper '''
        return self.__spec

    @_constructor_arg('name')
    def get_container_name(self, *args):
        builder = args[0]
        return builder.name

    @classmethod
    @docval({'name': 'spec', 'type': Spec, 'doc': 'the specification to get the name for'})
    def convert_dt_name(cls, **kwargs):
        '''Get the attribute name corresponding to a specification'''
        spec = getargs('spec', kwargs)
        if spec.data_type_def is not None:
            name = spec.data_type_def
        elif spec.data_type_inc is not None:
            name = spec.data_type_inc
        else:
            raise ValueError('found spec without name or data_type')
        s1 = re.sub('(.)([A-Z][a-z]+)', r'\1_\2', name)
        name = re.sub('([a-z0-9])([A-Z])', r'\1_\2', s1).lower()
        if name[-1] != 's' and spec.is_many():
            name += 's'
        return name

    @classmethod
    def __get_fields(cls, name_stack, all_names, spec):
        name = spec.name
        if spec.name is None:
            name = cls.convert_dt_name(spec)
        name_stack.append(name)
        if name in all_names:
            name = "_".join(name_stack)
        all_names[name] = spec
        if isinstance(spec, BaseStorageSpec):
            if not (spec.data_type_def is None and spec.data_type_inc is None):
                # don't get names for components in data_types
                return
            for subspec in spec.attributes:
                cls.__get_fields(name_stack, all_names, subspec)
            if isinstance(spec, GroupSpec):
                for subspec in spec.datasets:
                    cls.__get_fields(name_stack, all_names, subspec)
                for subspec in spec.groups:
                    cls.__get_fields(name_stack, all_names, subspec)
                for subspec in spec.links:
                    cls.__get_fields(name_stack, all_names, subspec)
        name_stack.pop()

    @classmethod
    @docval({'name': 'spec', 'type': Spec, 'doc': 'the specification to get the object attribute names for'})
    def get_attr_names(cls, **kwargs):
        '''Get the attribute names for each subspecification in a Spec'''
        spec = getargs('spec', kwargs)
        names = OrderedDict()
        for subspec in spec.attributes:
            cls.__get_fields(list(), names, subspec)
        if isinstance(spec, GroupSpec):
            for subspec in spec.groups:
                cls.__get_fields(list(), names, subspec)
            for subspec in spec.datasets:
                cls.__get_fields(list(), names, subspec)
            for subspec in spec.links:
                cls.__get_fields(list(), names, subspec)
        return names

    def __map_spec(self, spec):
        attr_names = self.get_attr_names(spec)
        for k, v in attr_names.items():
            self.map_spec(k, v)

    @docval({"name": "attr_name", "type": str, "doc": "the name of the object to map"},
            {"name": "spec", "type": Spec, "doc": "the spec to map the attribute to"})
    def map_attr(self, **kwargs):
        """ Map an attribute to spec. Use this to override default behavior """
        attr_name, spec = getargs('attr_name', 'spec', kwargs)
        if hasattr(spec, 'name') and spec.name is not None:
            n = spec.name
        elif hasattr(spec, 'data_type_def') and spec.data_type_def is not None:
            n = spec.data_type_def  # noqa: F841
        self.__spec2attr[spec] = attr_name
        self.__attr2spec[attr_name] = spec

    @docval({"name": "attr_name", "type": str, "doc": "the name of the attribute"})
    def get_attr_spec(self, **kwargs):
        """ Return the Spec for a given attribute """
        attr_name = getargs('attr_name', kwargs)
        return self.__attr2spec.get(attr_name)

    @docval({"name": "carg_name", "type": str, "doc": "the name of the constructor argument"})
    def get_carg_spec(self, **kwargs):
        """ Return the Spec for a given constructor argument """
        carg_name = getargs('carg_name', kwargs)
        return self.__attr2spec.get(carg_name)

    @docval({"name": "const_arg", "type": str, "doc": "the name of the constructor argument to map"},
            {"name": "spec", "type": Spec, "doc": "the spec to map the attribute to"})
    def map_const_arg(self, **kwargs):
        """ Map an attribute to spec. Use this to override default behavior """
        const_arg, spec = getargs('const_arg', 'spec', kwargs)
        self.__spec2carg[spec] = const_arg
        self.__carg2spec[const_arg] = spec

    @docval({"name": "spec", "type": Spec, "doc": "the spec to map the attribute to"})
    def unmap(self, **kwargs):
        """ Removing any mapping for a specification. Use this to override default mapping """
        spec = getargs('spec', kwargs)
        self.__spec2attr.pop(spec, None)
        self.__spec2carg.pop(spec, None)

    @docval({"name": "attr_carg", "type": str, "doc": "the constructor argument/object attribute to map this spec to"},
            {"name": "spec", "type": Spec, "doc": "the spec to map the attribute to"})
    def map_spec(self, **kwargs):
        """ Map the given specification to the construct argument and object attribute """
        spec, attr_carg = getargs('spec', 'attr_carg', kwargs)
        self.map_const_arg(attr_carg, spec)
        self.map_attr(attr_carg, spec)

    def __get_override_carg(self, *args):
        name = args[0]
        remaining_args = tuple(args[1:])
        if name in self.constructor_args:
            func = self.constructor_args[name]
            try:
                # remaining_args is [builder, manager]
                return func(self, *remaining_args)
            except TypeError:
                # LEGACY: remaining_args is [manager]
                return func(self, *remaining_args[:-1])
        return None

    def __get_override_attr(self, name, container, manager):
        if name in self.obj_attrs:
            func = self.obj_attrs[name]
            return func(self, container, manager)
        return None

    @docval({"name": "spec", "type": Spec, "doc": "the spec to get the attribute for"},
            returns='the attribute name', rtype=str)
    def get_attribute(self, **kwargs):
        ''' Get the object attribute name for the given Spec '''
        spec = getargs('spec', kwargs)
        val = self.__spec2attr.get(spec, None)
        return val

    @docval({"name": "spec", "type": Spec, "doc": "the spec to get the attribute value for"},
            {"name": "container", "type": Container, "doc": "the container to get the attribute value from"},
            {"name": "manager", "type": BuildManager, "doc": "the BuildManager used for managing this build"},
            returns='the value of the attribute')
    def get_attr_value(self, **kwargs):
        ''' Get the value of the attribute corresponding to this spec from the given container '''
        spec, container, manager = getargs('spec', 'container', 'manager', kwargs)
        attr_name = self.get_attribute(spec)
        if attr_name is None:
            return None
        attr_val = self.__get_override_attr(attr_name, container, manager)
        if attr_val is None:
            # TODO: A message like this should be used to warn users when an expected attribute
            # does not exist on a Container object
            #
            # if not hasattr(container, attr_name):
            #     msg = "Container '%s' (%s) does not have attribute '%s'" \
            #             % (container.name, type(container), attr_name)
            #     #warnings.warn(msg)
            attr_val = getattr(container, attr_name, None)
            if attr_val is not None:
                attr_val = self.__convert_value(attr_val, spec)
        return attr_val

    def __convert_value(self, value, spec):
        ret = value
        if isinstance(spec, AttributeSpec):
            if 'text' in spec.dtype:
                if spec.shape is not None or spec.dims is not None:
                    ret = list(map(text_type, value))
                else:
                    ret = text_type(value)
        elif isinstance(spec, DatasetSpec):
            # TODO: make sure we can handle specs with data_type_inc set
            if spec.data_type_inc is not None:
                ret = value
            else:
                if spec.dtype is not None:
                    string_type = None
                    if 'text' in spec.dtype:
                        string_type = text_type
                    elif 'ascii' in spec.dtype:
                        string_type = binary_type
                    elif 'isodatetime' in spec.dtype:
                        string_type = datetime.isoformat
                    if string_type is not None:
                        if spec.shape is not None or spec.dims is not None:
                            ret = list(map(string_type, value))
                        else:
                            ret = string_type(value)
        return ret

    @docval({"name": "spec", "type": Spec, "doc": "the spec to get the constructor argument for"},
            returns="the name of the constructor argument", rtype=str)
    def get_const_arg(self, **kwargs):
        ''' Get the constructor argument for the given Spec '''
        spec = getargs('spec', kwargs)
        return self.__spec2carg.get(spec, None)

    @docval({"name": "container", "type": Container, "doc": "the container to convert to a Builder"},
            {"name": "manager", "type": BuildManager, "doc": "the BuildManager to use for managing this build"},
            {"name": "parent", "type": Builder, "doc": "the parent of the resulting Builder", 'default': None},
            {"name": "source", "type": str,
             "doc": "the source of container being built i.e. file path", 'default': None},
            {"name": "builder", "type": GroupBuilder, "doc": "the Builder to build on", 'default': None},
            {"name": "spec_ext", "type": Spec, "doc": "a spec extension", 'default': None},
            returns="the Builder representing the given Container", rtype=Builder)
    def build(self, **kwargs):
        ''' Convert a Container to a Builder representation '''
        container, manager, parent, source = getargs('container', 'manager', 'parent', 'source', kwargs)
        builder = getargs('builder', kwargs)
        name = manager.get_builder_name(container)
        if isinstance(self.__spec, GroupSpec):
            if builder is None:
                builder = GroupBuilder(name, parent=parent, source=source)
            self.__add_datasets(builder, self.__spec.datasets, container, manager, source)
            self.__add_groups(builder, self.__spec.groups, container, manager, source)
            self.__add_links(builder, self.__spec.links, container, manager, source)
        else:
            if not isinstance(container, Data):
                msg = "'container' must be of type Data with DatasetSpec"
                raise ValueError(msg)
            if isinstance(self.spec.dtype, RefSpec):
                bldr_data = self.__get_ref_builder(self.spec.dtype, self.spec.shape, container, manager)
                try:
                    bldr_data, dtype = self.convert_dtype(self.spec, bldr_data)
                except Exception as ex:
                    msg = 'could not resolve dtype for %s \'%s\'' % (type(container).__name__, container.name)
                    raise_from(Exception(msg), ex)
                builder = DatasetBuilder(name, bldr_data, parent=parent, source=source, dtype=dtype)
            elif isinstance(self.spec.dtype, list):
                refs = [(i, subt) for i, subt in enumerate(self.spec.dtype) if isinstance(subt.dtype, RefSpec)]
                bldr_data = copy(container.data)
                bldr_data = list()
                for i, row in enumerate(container.data):
                    tmp = list(row)
                    for j, subt in refs:
                        tmp[j] = self.__get_ref_builder(subt.dtype, None, row[j], manager)
                    bldr_data.append(tuple(tmp))
                try:
                    bldr_data, dtype = self.convert_dtype(self.spec, bldr_data)
                except Exception as ex:
                    msg = 'could not resolve dtype for %s \'%s\'' % (type(container).__name__, container.name)
                    raise_from(Exception(msg), ex)
                builder = DatasetBuilder(name, bldr_data, parent=parent, source=source, dtype=dtype)
            else:
                if self.__spec.dtype is None and self.__is_reftype(container.data):
                    bldr_data = list()
                    for d in container.data:
                        bldr_data.append(ReferenceBuilder(manager.build(d)))
                    builder = DatasetBuilder(name, bldr_data, parent=parent, source=source,
                                             dtype='object')
                else:
                    try:
                        bldr_data, dtype = self.convert_dtype(self.spec, container.data)
                    except Exception as ex:
                        msg = 'could not resolve dtype for %s \'%s\'' % (type(container).__name__, container.name)
                        raise_from(Exception(msg), ex)
                    builder = DatasetBuilder(name, bldr_data, parent=parent, source=source, dtype=dtype)
        self.__add_attributes(builder, self.__spec.attributes, container, manager, source)
        return builder

    def __is_reftype(self, data):
        tmp = data
        while hasattr(tmp, '__len__') and not isinstance(tmp, (Container, text_type, binary_type)):
            tmptmp = None
            for t in tmp:
                # In case of a numeric array stop the iteration at the first element to avoid long-running loop
                if isinstance(t, (integer_types, float, complex, bool)):
                    break
                if hasattr(t, '__len__') and not isinstance(t, (Container, text_type, binary_type)) and len(t) > 0:
                    tmptmp = tmp[0]
                    break
            if tmptmp is not None:
                break
            else:
                tmp = tmp[0]
        if isinstance(tmp, Container):
            return True
        else:
            return False

    def __get_ref_builder(self, dtype, shape, container, manager):
        bldr_data = None
        if dtype.is_region():
            if shape is None:
                if not isinstance(container, DataRegion):
                    msg = "'container' must be of type DataRegion if spec represents region reference"
                    raise ValueError(msg)
                bldr_data = RegionBuilder(container.region, manager.build(container.data))
            else:
                bldr_data = list()
                for d in container.data:
                    bldr_data.append(RegionBuilder(d.slice, manager.build(d.target)))
        else:
            if shape is None:
                if isinstance(container, Container):
                    bldr_data = ReferenceBuilder(manager.build(container))
                else:
                    bldr_data = ReferenceBuilder(manager.build(container.data))
            else:
                bldr_data = list()
                for d in container.data:
                    bldr_data.append(ReferenceBuilder(manager.build(d.target)))
        return bldr_data

    def __is_null(self, item):
        if item is None:
            return True
        else:
            if any(isinstance(item, t) for t in (list, tuple, dict, set)):
                return len(item) == 0
        return False

    def __add_attributes(self, builder, attributes, container, build_manager, source):
        for spec in attributes:
            if spec.value is not None:
                attr_value = spec.value
            else:
                attr_value = self.get_attr_value(spec, container, build_manager)
                if attr_value is None:
                    attr_value = spec.default_value

            if isinstance(spec.dtype, RefSpec):
                if not self.__is_reftype(attr_value):
                    if attr_value is None:
                        msg = "object of data_type %s not found on %s '%s'" % \
                              (spec.dtype.target_type, type(container).__name__, container.name)
                    else:
                        msg = "invalid type for reference '%s' (%s) - must be Container" % (spec.name, type(attr_value))
                    raise ValueError(msg)
                target_builder = build_manager.build(attr_value, source=source)
                attr_value = ReferenceBuilder(target_builder)
            else:
                if attr_value is not None:
                    try:
                        attr_value, attr_dtype = self.convert_dtype(spec, attr_value)
                    except Exception as ex:
                        msg = 'could not convert %s for %s %s' % (spec.name, type(container).__name__, container.name)
                        raise_from(Exception(msg), ex)

            # do not write empty or null valued objects
            if attr_value is None:
                if spec.required:
                    msg = "attribute '%s' for '%s' (%s)"\
                                  % (spec.name, builder.name, self.spec.data_type_def)
                    warnings.warn(msg, MissingRequiredWarning)
                continue

            builder.set_attribute(spec.name, attr_value)

    def __add_links(self, builder, links, container, build_manager, source):
        for spec in links:
            attr_value = self.get_attr_value(spec, container, build_manager)
            if not attr_value:
                continue
            self.__add_containers(builder, spec, attr_value, build_manager, source, container)

    def __is_empty(self, val):
        if val is None:
            return True
        if isinstance(val, DataIO):
            val = val.data
        if isinstance(val, AbstractDataChunkIterator):
            return False
        else:
            if (hasattr(val, '__len__') and len(val) == 0):
                return True
            else:
                return False

    def __add_datasets(self, builder, datasets, container, build_manager, source):
        for spec in datasets:
            attr_value = self.get_attr_value(spec, container, build_manager)
            # TODO: add check for required datasets
            if self.__is_empty(attr_value):
                if spec.required:
                    msg = "dataset '%s' for '%s' of type (%s)"\
                                  % (spec.name, builder.name, self.spec.data_type_def)
                    warnings.warn(msg, MissingRequiredWarning)
                continue
            if isinstance(attr_value, Builder):
                builder.set_builder(attr_value)
            elif spec.data_type_def is None and spec.data_type_inc is None:
                if spec.name in builder.datasets:
                    sub_builder = builder.datasets[spec.name]
                else:
                    try:
                        data, dtype = self.convert_dtype(spec, attr_value)
                    except Exception as ex:
                        msg = 'could not convert \'%s\' for %s \'%s\''
                        msg = msg % (spec.name, type(container).__name__, container.name)
                        raise_from(Exception(msg), ex)
                    sub_builder = builder.add_dataset(spec.name, data, dtype=dtype)
                self.__add_attributes(sub_builder, spec.attributes, container, build_manager, source)
            else:
                self.__add_containers(builder, spec, attr_value, build_manager, source, container)

    def __add_groups(self, builder, groups, container, build_manager, source):
        for spec in groups:
            if spec.data_type_def is None and spec.data_type_inc is None:
                # we don't need to get attr_name since any named
                # group does not have the concept of value
                sub_builder = builder.groups.get(spec.name)
                if sub_builder is None:
                    sub_builder = GroupBuilder(spec.name, source=source)
                self.__add_attributes(sub_builder, spec.attributes, container, build_manager, source)
                self.__add_datasets(sub_builder, spec.datasets, container, build_manager, source)

                # handle subgroups that are not Containers
                attr_name = self.get_attribute(spec)
                if attr_name is not None:
                    attr_value = getattr(container, attr_name, None)
                    attr_value = self.get_attr_value(spec, container, build_manager)
                    if any(isinstance(attr_value, t) for t in (list, tuple, set, dict)):
                        it = iter(attr_value)
                        if isinstance(attr_value, dict):
                            it = iter(attr_value.values())
                        for item in it:
                            if isinstance(item, Container):
                                self.__add_containers(sub_builder, spec, item, build_manager, source, container)
                self.__add_groups(sub_builder, spec.groups, container, build_manager, source)
                empty = sub_builder.is_empty()
                if not empty or (empty and isinstance(spec.quantity, int)):
                    if sub_builder.name not in builder.groups:
                        builder.set_group(sub_builder)
            else:
                if spec.data_type_def is not None:
                    attr_name = self.get_attribute(spec)
                    if attr_name is not None:
                        attr_value = getattr(container, attr_name, None)
                        if attr_value is not None:
                            self.__add_containers(builder, spec, attr_value, build_manager, source, container)
                else:
                    attr_name = self.get_attribute(spec)
                    attr_value = getattr(container, attr_name, None)
                    if attr_value is not None:
                        self.__add_containers(builder, spec, attr_value, build_manager, source, container)

    def __add_containers(self, builder, spec, value, build_manager, source, parent_container):
        if isinstance(value, Container):
            if value.parent is None:
                msg = "'%s' (%s) for '%s' (%s)"\
                              % (value.name, getattr(value, self.spec.type_key()),
                                 builder.name, self.spec.data_type_def)
                warnings.warn(msg, OrphanContainerWarning)
            if value.modified:                   # writing a new container
                rendered_obj = build_manager.build(value, source=source)
                # use spec to determine what kind of HDF5
                # object this Container corresponds to
                if isinstance(spec, LinkSpec) or value.parent is not parent_container:
                    name = spec.name
                    builder.set_link(LinkBuilder(rendered_obj, name, builder))
                elif isinstance(spec, DatasetSpec):
                    if rendered_obj.dtype is None and spec.dtype is not None:
                        val, dtype = self.convert_dtype(spec, None)
                        rendered_obj.dtype = dtype
                    builder.set_dataset(rendered_obj)
                else:
                    builder.set_group(rendered_obj)
            elif value.container_source:        # make a link to an existing container
                if value.container_source != parent_container.container_source or\
                   value.parent is not parent_container:
                    rendered_obj = build_manager.build(value, source=source)
                    builder.set_link(LinkBuilder(rendered_obj, name=spec.name, parent=builder))
            else:
                raise ValueError("Found unmodified Container with no source - '%s' with parent '%s'" %
                                 (value.name, parent_container.name))
        else:
            if any(isinstance(value, t) for t in (list, tuple)):
                values = value
            elif isinstance(value, dict):
                values = value.values()
            else:
                msg = ("received %s, expected Container - 'value' "
                       "must be an Container a list/tuple/dict of "
                       "Containers if 'spec' is a GroupSpec")
                raise ValueError(msg % value.__class__.__name__)
            for container in values:
                if container:
                    self.__add_containers(builder, spec, container, build_manager, source, parent_container)

    def __get_subspec_values(self, builder, spec, manager):
        ret = dict()
        # First get attributes
        attributes = builder.attributes
        for attr_spec in spec.attributes:
            attr_val = attributes.get(attr_spec.name)
            if attr_val is None:
                continue
            if isinstance(attr_val, (GroupBuilder, DatasetBuilder)):
                ret[attr_spec] = manager.construct(attr_val)
            elif isinstance(attr_val, RegionBuilder):
                raise ValueError("RegionReferences as attributes is not yet supported")
            elif isinstance(attr_val, ReferenceBuilder):
                ret[attr_spec] = manager.construct(attr_val.builder)
            else:
                ret[attr_spec] = attr_val
        if isinstance(spec, GroupSpec):
            if not isinstance(builder, GroupBuilder):
                raise ValueError("__get_subspec_values - must pass GroupBuilder with GroupSpec")
            # first aggregate links by data type and separate them
            # by group and dataset
            groups = dict(builder.groups)             # make a copy so we can separate links
            datasets = dict(builder.datasets)         # make a copy so we can separate links
            links = builder.links
            link_dt = dict()
            for link_builder in links.values():
                target = link_builder.builder
                if isinstance(target, DatasetBuilder):
                    datasets[link_builder.name] = target
                else:
                    groups[link_builder.name] = target
                dt = manager.get_builder_dt(target)
                if dt is not None:
                    link_dt.setdefault(dt, list()).append(target)
            # now assign links to their respective specification
            for subspec in spec.links:
                if subspec.name is not None:
                    ret[subspec] = manager.construct(links[subspec.name].builder)
                else:
                    sub_builder = link_dt.get(subspec.target_type)
                    if sub_builder is not None:
                        ret[subspec] = self.__flatten(sub_builder, subspec, manager)
            # now process groups and datasets
            self.__get_sub_builders(groups, spec.groups, manager, ret)
            self.__get_sub_builders(datasets, spec.datasets, manager, ret)
        elif isinstance(spec, DatasetSpec):
            if not isinstance(builder, DatasetBuilder):
                raise ValueError("__get_subspec_values - must pass DatasetBuilder with DatasetSpec")
            ret[spec] = builder.data
        return ret

    def __get_sub_builders(self, sub_builders, subspecs, manager, ret):
        # index builders by data_type
        builder_dt = dict()
        for g in sub_builders.values():
            dt = manager.get_builder_dt(g)
            ns = manager.get_builder_ns(g)
            if dt is None or ns is None:
                continue
            for parent_dt in manager.namespace_catalog.get_hierarchy(ns, dt):
                builder_dt.setdefault(parent_dt, list()).append(g)
        for subspec in subspecs:
            # first get data type for the spec
            if subspec.data_type_def is not None:
                dt = subspec.data_type_def
            elif subspec.data_type_inc is not None:
                dt = subspec.data_type_inc
            else:
                dt = None
            # use name if we can, otherwise use data_data
            if subspec.name is None:
                sub_builder = builder_dt.get(dt)
                if sub_builder is not None:
                    sub_builder = self.__flatten(sub_builder, subspec, manager)
                    ret[subspec] = sub_builder
            else:
                sub_builder = sub_builders.get(subspec.name)
                if sub_builder is None:
                    continue
                if dt is None:
                    # recurse
                    ret.update(self.__get_subspec_values(sub_builder, subspec, manager))
                else:
                    ret[subspec] = manager.construct(sub_builder)

    def __flatten(self, sub_builder, subspec, manager):
        tmp = [manager.construct(b) for b in sub_builder]
        if len(tmp) == 1 and not subspec.is_many():
            tmp = tmp[0]
        return tmp

    @docval({'name': 'builder', 'type': (DatasetBuilder, GroupBuilder),
             'doc': 'the builder to construct the Container from'},
            {'name': 'manager', 'type': BuildManager, 'doc': 'the BuildManager for this build'})
    def construct(self, **kwargs):
        ''' Construct an Container from the given Builder '''
        builder, manager = getargs('builder', 'manager', kwargs)
        cls = manager.get_cls(builder)
        # gather all subspecs
        subspecs = self.__get_subspec_values(builder, self.spec, manager)
        # get the constructor argument that each specification corresponds to
        const_args = dict()
        for subspec, value in subspecs.items():
            const_arg = self.get_const_arg(subspec)
            if const_arg is not None:
                if isinstance(subspec, BaseStorageSpec) and subspec.is_many():
                    existing_value = const_args.get(const_arg)
                    if isinstance(existing_value, list):
                        value = existing_value + value
                const_args[const_arg] = value
        # build kwargs for the constructor
        kwargs = dict()
        for const_arg in get_docval(cls.__init__):
            argname = const_arg['name']
            override = self.__get_override_carg(argname, builder, manager)
            if override is not None:
                val = override
            elif argname in const_args:
                val = const_args[argname]
            else:
                continue
            kwargs[argname] = val
        try:
            obj = cls(**kwargs)
            obj.container_source = builder.source
        except Exception as ex:
            msg = 'Could not construct %s object' % (cls.__name__,)
            raise_from(Exception(msg), ex)
        return obj

    @docval({'name': 'container', 'type': Container, 'doc': 'the Container to get the Builder name for'})
    def get_builder_name(self, **kwargs):
        '''Get the name of a Builder that represents a Container'''
        container = getargs('container', kwargs)
        if self.__spec.name not in (NAME_WILDCARD, None):
            ret = self.__spec.name
        else:
            if container.name is None:
                if self.__spec.default_name is not None:
                    ret = self.__spec.default_name
                else:
                    msg = 'Unable to determine name of container type %s' % self.__spec.data_type_def
                    raise ValueError(msg)
            else:
                ret = container.name
        return ret


class TypeSource(object):
    '''A class to indicate the source of a data_type in a namespace.

    This class should only be used by TypeMap
    '''

    @docval({"name": "namespace", "type": str, "doc": "the namespace the from, which the data_type originated"},
            {"name": "data_type", "type": str, "doc": "the name of the type"})
    def __init__(self, **kwargs):
        namespace, data_type = getargs('namespace', 'data_type', kwargs)
        self.__namespace = namespace
        self.__data_type = data_type

    @property
    def namespace(self):
        return self.__namespace

    @property
    def data_type(self):
        return self.__data_type


class TypeMap(object):
    ''' A class to maintain the map between ObjectMappers and Container classes
    '''

    @docval({'name': 'namespaces', 'type': NamespaceCatalog, 'doc': 'the NamespaceCatalog to use'},
            {'name': 'mapper_cls', 'type': type, 'doc': 'the ObjectMapper class to use', 'default': ObjectMapper})
    def __init__(self, **kwargs):
        namespaces = getargs('namespaces', kwargs)
        self.__ns_catalog = namespaces
        self.__mappers = dict()     # already constructed ObjectMapper classes
        self.__mapper_cls = dict()  # the ObjectMapper class to use for each container type
        self.__container_types = OrderedDict()
        self.__data_types = dict()
        self.__default_mapper_cls = getargs('mapper_cls', kwargs)

    @property
    def namespace_catalog(self):
        return self.__ns_catalog

    def __copy__(self):
        ret = TypeMap(copy(self.__ns_catalog), self.__default_mapper_cls)
        ret.merge(self)
        return ret

    def __deepcopy__(self, memo):
        # XXX: From @nicain: All of a sudden legacy tests started
        #      needing this argument in deepcopy. Doesn't hurt anything, though.
        return self.__copy__()

    def copy_mappers(self, type_map):
        for namespace in self.__ns_catalog.namespaces:
            if namespace not in type_map.__container_types:
                continue
            for data_type in self.__ns_catalog.get_namespace(namespace).get_registered_types():
                container_cls = type_map.__container_types[namespace].get(data_type)
                if container_cls is None:
                    continue
                self.register_container_type(namespace, data_type, container_cls)
                if container_cls in type_map.__mapper_cls:
                    self.register_map(container_cls, type_map.__mapper_cls[container_cls])

    def merge(self, type_map):
        for namespace in type_map.__container_types:
            for data_type in type_map.__container_types[namespace]:

                container_cls = type_map.__container_types[namespace][data_type]
                self.register_container_type(namespace, data_type, container_cls)

        for container_cls in type_map.__mapper_cls:
            self.register_map(container_cls, type_map.__mapper_cls[container_cls])

    @docval({'name': 'namespace_path', 'type': str, 'doc': 'the path to the file containing the namespaces(s) to load'},
            {'name': 'resolve', 'type': bool,
             'doc': 'whether or not to include objects from included/parent spec objects', 'default': True},
            {'name': 'reader',
             'type': SpecReader,
             'doc': 'the class to user for reading specifications', 'default': None},
            returns="the namespaces loaded from the given file", rtype=tuple)
    def load_namespaces(self, **kwargs):
        '''Load namespaces from a namespace file.

        This method will call load_namespaces on the NamespaceCatalog used to construct this TypeMap. Additionally,
        it will process the return value to keep track of what types were included in the loaded namespaces. Calling
        load_namespaces here has the advantage of being able to keep track of type dependencies across namespaces.
        '''
        deps = call_docval_func(self.__ns_catalog.load_namespaces, kwargs)
        for new_ns, ns_deps in deps.items():
            for src_ns, types in ns_deps.items():
                for dt in types:
                    container_cls = self.get_container_cls(src_ns, dt)
                    if container_cls is None:
                        container_cls = TypeSource(src_ns, dt)
                    self.register_container_type(new_ns, dt, container_cls)
        return tuple(deps.keys())

    _type_map = {
        'text': str,
        'float': float,
        'float64': float,
        'int': int,
        'int32': int,
        'isodatetime': datetime
    }

    def __get_type(self, spec):
        if isinstance(spec, AttributeSpec):
            if isinstance(spec.dtype, RefSpec):
                tgttype = spec.dtype.target_type
                for val in self.__container_types.values():
                    container_type = val.get(tgttype)
                    if container_type is not None:
                        return container_type
                return (Data, Container)
            elif spec.shape is None:
                return self._type_map.get(spec.dtype)
            else:
                return ('array_data',)
        elif isinstance(spec, LinkSpec):
            return Container
        else:
            if not (spec.data_type_inc is None and spec.data_type_inc is None):
                if spec.name is not None:
                    return (list, tuple, dict, set)
                else:
                    return Container
            else:
                return ('array_data', 'data',)

    def __get_constructor(self, base, addl_fields):
        # TODO: fix this to be more maintainable and smarter
        existing_args = set()
        docval_args = list()
        new_args = list()
        if base is not None:
            for arg in get_docval(base.__init__):
                existing_args.add(arg['name'])
                if arg['name'] in addl_fields:
                    continue
                docval_args.append(arg)
        for f, field_spec in addl_fields.items():
<<<<<<< HEAD
            dtype = self.__get_type(field_spec)
            docval_arg = {'name': f, 'type': dtype, 'doc': field_spec.doc}
            if hasattr(field_spec, 'shape') and field_spec.shape is not None:
                docval_arg.update(shape=field_spec.shape)
            if not field_spec.required:
                docval_arg['default'] = getattr(field_spec, 'default_value', None)
            docval_args.append(docval_arg)
            if f not in existing_args:
                new_args.append(f)
=======
            if not f == 'help':
                dtype = self.__get_type(field_spec)
                docval_arg = {'name': f, 'type': dtype, 'doc': field_spec.doc}
                if not field_spec.required:
                    docval_arg['default'] = getattr(field_spec, 'default_value', None)
                docval_args.append(docval_arg)
                if f not in existing_args:
                    new_args.append(f)
>>>>>>> 495dacc2
        if base is None:
            @docval(*docval_args)
            def __init__(self, **kwargs):
                for f in new_args:
                    setattr(self, f, kwargs.get(f, None))
            return __init__
        else:
            @docval(*docval_args)
            def __init__(self, **kwargs):
                pargs, pkwargs = fmt_docval_args(base.__init__, kwargs)
                super(type(self), self).__init__(*pargs, **pkwargs)
                for f in new_args:
                    setattr(self, f, kwargs.get(f, None))
            return __init__

    @docval({"name": "namespace", "type": str, "doc": "the namespace containing the data_type"},
            {"name": "data_type", "type": str, "doc": "the data type to create a Container class for"},
            returns='the class for the given namespace and data_type', rtype=type)
    def get_container_cls(self, **kwargs):
        '''Get the container class from data type specification

        If no class has been associated with the ``data_type`` from ``namespace``,
        a class will be dynamically created and returned.
        '''
        namespace, data_type = getargs('namespace', 'data_type', kwargs)
        cls = self.__get_container_cls(namespace, data_type)
        if cls is None:
            spec = self.__ns_catalog.get_spec(namespace, data_type)
            dt_hier = self.__ns_catalog.get_hierarchy(namespace, data_type)
            parent_cls = None
            for t in dt_hier:
                parent_cls = self.__get_container_cls(namespace, t)
                if parent_cls is not None:
                    break
            bases = tuple()
            if parent_cls is not None:
                bases = (parent_cls,)
            else:
                if isinstance(spec, GroupSpec):
                    bases = (Container,)
                elif isinstance(spec, DatasetSpec):
                    bases = (Data,)
                else:
                    raise ValueError("Cannot generate class from %s" % type(spec))
                parent_cls = bases[0]
            name = data_type
            attr_names = self.__default_mapper_cls.get_attr_names(spec)
            fields = dict()
            for k, field_spec in attr_names.items():
                if not spec.is_inherited_spec(field_spec):
                    fields[k] = field_spec
            d = {'__init__': self.__get_constructor(parent_cls, fields)}
            cls = type(str(name), bases, d)
            self.register_container_type(namespace, data_type, cls)
        return cls

    def __get_container_cls(self, namespace, data_type):
        if namespace not in self.__container_types:
            return None
        if data_type not in self.__container_types[namespace]:
            return None
        ret = self.__container_types[namespace][data_type]
        if isinstance(ret, TypeSource):
            ret = self.__get_container_cls(ret.namespace, ret.data_type)
            if ret is not None:
                self.register_container_type(namespace, data_type, ret)
        return ret

    @docval({'name': 'builder', 'type': (DatasetBuilder, GroupBuilder, LinkBuilder),
             'doc': 'the builder to get the data_type for'})
    def get_builder_dt(self, **kwargs):
        '''
        Get the data_type of a builder
        '''
        builder = getargs('builder', kwargs)
        ret = builder.attributes.get(self.__ns_catalog.group_spec_cls.type_key())
        if isinstance(ret, bytes):
            ret = ret.decode('UTF-8')
        return ret

    @docval({'name': 'builder', 'type': (DatasetBuilder, GroupBuilder, LinkBuilder),
             'doc': 'the builder to get the sub-specification for'})
    def get_builder_ns(self, **kwargs):
        '''
        Get the namespace of a builder
        '''
        builder = getargs('builder', kwargs)
        if isinstance(builder, LinkBuilder):
            builder = builder.builder
        ret = builder.attributes.get('namespace')
        return ret

    @docval({'name': 'builder', 'type': Builder,
             'doc': 'the Builder object to get the corresponding Container class for'})
    def get_cls(self, **kwargs):
        ''' Get the class object for the given Builder '''
        builder = getargs('builder', kwargs)
        data_type = self.get_builder_dt(builder)
        if data_type is None:
            raise ValueError("No data_type found for builder %s" % builder.path)
        namespace = self.get_builder_ns(builder)
        if namespace is None:
            raise ValueError("No namespace found for builder %s" % builder.path)
        return self.get_container_cls(namespace, data_type)

    @docval({'name': 'spec', 'type': (DatasetSpec, GroupSpec), 'doc': 'the parent spec to search'},
            {'name': 'builder', 'type': (DatasetBuilder, GroupBuilder, LinkBuilder),
             'doc': 'the builder to get the sub-specification for'})
    def get_subspec(self, **kwargs):
        '''
        Get the specification from this spec that corresponds to the given builder
        '''
        spec, builder = getargs('spec', 'builder', kwargs)
        if isinstance(builder, LinkBuilder):
            builder_type = type(builder.builder)
        else:
            builder_type = type(builder)
        if issubclass(builder_type, DatasetBuilder):
            subspec = spec.get_dataset(builder.name)
        else:
            subspec = spec.get_group(builder.name)
        if subspec is None:
            # builder was generated from something with a data_type and a wildcard name
            if isinstance(builder, LinkBuilder):
                dt = self.get_builder_dt(builder.builder)
            else:
                dt = self.get_builder_dt(builder)
            if dt is not None:
                ns = self.get_builder_ns(builder)
                hierarchy = self.__ns_catalog.get_hierarchy(ns, dt)
                for t in hierarchy:
                    subspec = spec.get_data_type(t)
                    if subspec is not None:
                        break
        return subspec

    def get_container_ns_dt(self, obj):
        container_cls = obj.__class__
        namespace, data_type = self.get_container_cls_dt(container_cls)
        return namespace, data_type

    def get_container_cls_dt(self, cls):
        return self.__data_types.get(cls, (None, None))

    @docval({'name': 'namespace', 'type': str,
             'doc': 'the namespace to get the container classes for', 'default': None})
    def get_container_classes(self, **kwargs):
        namespace = getargs('namespace', kwargs)
        ret = self.__data_types.keys()
        if namespace is not None:
            ret = filter(lambda x: self.__data_types[x][0] == namespace, ret)
        return list(ret)

    @docval({'name': 'obj', 'type': (Container, Builder), 'doc': 'the object to get the ObjectMapper for'},
            returns='the ObjectMapper to use for mapping the given object', rtype='ObjectMapper')
    def get_map(self, **kwargs):
        """ Return the ObjectMapper object that should be used for the given container """
        obj = getargs('obj', kwargs)
        # get the container class, and namespace/data_type
        if isinstance(obj, Container):
            container_cls = obj.__class__
            namespace, data_type = self.get_container_ns_dt(obj)
            if namespace is None:
                raise ValueError("class %s is not mapped to a data_type" % container_cls)
        else:
            data_type = self.get_builder_dt(obj)
            namespace = self.get_builder_ns(obj)
            container_cls = self.get_cls(obj)
        # now build the ObjectMapper class
        spec = self.__ns_catalog.get_spec(namespace, data_type)
        mapper = self.__mappers.get(container_cls)
        if mapper is None:
            mapper_cls = self.__default_mapper_cls
            for cls in container_cls.__mro__:
                tmp_mapper_cls = self.__mapper_cls.get(cls)
                if tmp_mapper_cls is not None:
                    mapper_cls = tmp_mapper_cls
                    break

            mapper = mapper_cls(spec)
            self.__mappers[container_cls] = mapper
        return mapper

    @docval({"name": "namespace", "type": str, "doc": "the namespace containing the data_type to map the class to"},
            {"name": "data_type", "type": str, "doc": "the data_type to map the class to"},
            {"name": "container_cls", "type": (TypeSource, type), "doc": "the class to map to the specified data_type"})
    def register_container_type(self, **kwargs):
        ''' Map a container class to a data_type '''
        namespace, data_type, container_cls = getargs('namespace', 'data_type', 'container_cls', kwargs)
        spec = self.__ns_catalog.get_spec(namespace, data_type)    # make sure the spec exists
        self.__container_types.setdefault(namespace, dict())
        self.__container_types[namespace][data_type] = container_cls
        self.__data_types.setdefault(container_cls, (namespace, data_type))
        setattr(container_cls, spec.type_key(), data_type)
        setattr(container_cls, 'namespace', namespace)

    @docval({"name": "container_cls", "type": type,
             "doc": "the Container class for which the given ObjectMapper class gets used for"},
            {"name": "mapper_cls", "type": type, "doc": "the ObjectMapper class to use to map"})
    def register_map(self, **kwargs):
        ''' Map a container class to an ObjectMapper class '''
        container_cls, mapper_cls = getargs('container_cls', 'mapper_cls', kwargs)
        if self.get_container_cls_dt(container_cls) == (None, None):
            raise ValueError('cannot register map for type %s - no data_type found' % container_cls)
        self.__mapper_cls[container_cls] = mapper_cls

    @docval({"name": "container", "type": Container, "doc": "the container to convert to a Builder"},
            {"name": "manager", "type": BuildManager,
             "doc": "the BuildManager to use for managing this build", 'default': None},
            {"name": "source", "type": str,
             "doc": "the source of container being built i.e. file path", 'default': None},
            {"name": "builder", "type": GroupBuilder, "doc": "the Builder to build on", 'default': None})
    def build(self, **kwargs):
        """ Build the GroupBuilder for the given Container"""
        container, manager, builder = getargs('container', 'manager', 'builder', kwargs)
        if manager is None:
            manager = BuildManager(self)
        attr_map = self.get_map(container)
        if attr_map is None:
            raise ValueError('No ObjectMapper found for container of type %s' % str(container.__class__.__name__))
        else:
            builder = attr_map.build(container, manager, builder=builder, source=getargs('source', kwargs))
        namespace, data_type = self.get_container_ns_dt(container)
        builder.set_attribute('namespace', namespace)
        builder.set_attribute(attr_map.spec.type_key(), data_type)
        return builder

    @docval({'name': 'builder', 'type': (DatasetBuilder, GroupBuilder),
             'doc': 'the builder to construct the Container from'},
            {'name': 'build_manager', 'type': BuildManager,
             'doc': 'the BuildManager for constructing', 'default': None})
    def construct(self, **kwargs):
        """ Construct the Container represented by the given builder """
        builder, build_manager = getargs('builder', 'build_manager', kwargs)
        if build_manager is None:
            build_manager = BuildManager(self)
        attr_map = self.get_map(builder)
        if attr_map is None:
            dt = builder.attributes[self.namespace_catalog.group_spec_cls.type_key()]
            raise ValueError('No ObjectMapper found for builder of type %s' % dt)
        else:
            return attr_map.construct(builder, build_manager)

    @docval({"name": "container", "type": Container, "doc": "the container to convert to a Builder"},
            returns='The name a Builder should be given when building this container', rtype=str)
    def get_builder_name(self, **kwargs):
        ''' Get the name a Builder should be given '''
        container = getargs('container', kwargs)
        attr_map = self.get_map(container)
        if attr_map is None:
            raise ValueError('No ObjectMapper found for container of type %s' % str(container.__class__.__name__))
        else:
            return attr_map.get_builder_name(container)<|MERGE_RESOLUTION|>--- conflicted
+++ resolved
@@ -1316,26 +1316,16 @@
                     continue
                 docval_args.append(arg)
         for f, field_spec in addl_fields.items():
-<<<<<<< HEAD
-            dtype = self.__get_type(field_spec)
-            docval_arg = {'name': f, 'type': dtype, 'doc': field_spec.doc}
-            if hasattr(field_spec, 'shape') and field_spec.shape is not None:
-                docval_arg.update(shape=field_spec.shape)
-            if not field_spec.required:
-                docval_arg['default'] = getattr(field_spec, 'default_value', None)
-            docval_args.append(docval_arg)
-            if f not in existing_args:
-                new_args.append(f)
-=======
             if not f == 'help':
                 dtype = self.__get_type(field_spec)
                 docval_arg = {'name': f, 'type': dtype, 'doc': field_spec.doc}
+                if hasattr(field_spec, 'shape') and field_spec.shape is not None:
+                    docval_arg.update(shape=field_spec.shape)
                 if not field_spec.required:
                     docval_arg['default'] = getattr(field_spec, 'default_value', None)
                 docval_args.append(docval_arg)
                 if f not in existing_args:
                     new_args.append(f)
->>>>>>> 495dacc2
         if base is None:
             @docval(*docval_args)
             def __init__(self, **kwargs):
