import numpy as np
from abc import abstractmethod
from uuid import uuid4
from six import with_metaclass
from .utils import docval, get_docval, call_docval_func, getargs, ExtenderMeta
from .data_utils import DataIO
from warnings import warn
import h5py


class AbstractContainer(with_metaclass(ExtenderMeta, object)):

    # The name of the class attribute that subclasses use to autogenerate properties
    # This parameterization is supplied in case users would like to configure
    # the class attribute name to something domain-specific
    _fieldsname = '__fields__'

    _data_type_attr = 'data_type'

    # Subclasses use this class attribute to add properties to autogenerate
    # Autogenerated properties will store values in self.__field_values
    __fields__ = tuple()

    _pconf_allowed_keys = {'name', 'doc', 'settable'}

    # Override the _setter factor function, so directives that apply to
    # Container do not get used on Data
    @classmethod
    def _setter(cls, field):
        """
        Make a setter function for creating a :py:func:`property`
        """
        name = field['name']

        if not field.get('settable', True):
            return None

        def setter(self, val):
            if val is None:
                return
            if name in self.fields:
                msg = "can't set attribute '%s' -- already set" % name
                raise AttributeError(msg)
            self.fields[name] = val

        return setter

    @classmethod
    def _getter(cls, field):
        """
        Make a getter function for creating a :py:func:`property`
        """
        doc = field.get('doc')
        name = field['name']

        def getter(self):
            return self.fields.get(name)

        setattr(getter, '__doc__', doc)
        return getter

    @staticmethod
    def _check_field_spec(field):
        """
        A helper function for __gather_fields to make sure we are always working
        with a dict specification and that the specification contains the correct keys
        """
        tmp = field
        if isinstance(tmp, dict):
            if 'name' not in tmp:
                raise ValueError("must specify 'name' if using dict in __fields__")
        else:
            tmp = {'name': tmp}
        return tmp

    @ExtenderMeta.pre_init
    def __gather_fields(cls, name, bases, classdict):
        '''
        This classmethod will be called during class declaration in the metaclass to automatically
        create setters and getters for fields that need to be exported
        '''
        fields = getattr(cls, cls._fieldsname)
        if not isinstance(fields, tuple):
            msg = "'%s' must be of type tuple" % cls._fieldsname
            raise TypeError(msg)

        if len(bases) and 'Container' in globals() and issubclass(bases[-1], Container) \
                and getattr(bases[-1], bases[-1]._fieldsname) is not fields:
            new_fields = list(fields)
            new_fields[0:0] = getattr(bases[-1], bases[-1]._fieldsname)
            setattr(cls, cls._fieldsname, tuple(new_fields))
        new_fields = list()
        docs = {dv['name']: dv['doc'] for dv in get_docval(cls.__init__)}
        for f in getattr(cls, cls._fieldsname):
            pconf = cls._check_field_spec(f)
            pname = pconf['name']
            pconf.setdefault('doc', docs.get(pname))
            if not hasattr(cls, pname):
                setattr(cls, pname, property(cls._getter(pconf), cls._setter(pconf)))
            new_fields.append(pname)
        setattr(cls, cls._fieldsname, tuple(new_fields))

    def __new__(cls, *args, **kwargs):
        inst = super().__new__(cls)
        inst.__container_source = kwargs.pop('container_source', None)
        inst.__parent = None
        inst.__children = list()
        inst.__modified = True
        inst.__object_id = kwargs.pop('object_id', str(uuid4()))
        inst.parent = kwargs.pop('parent', None)
        return inst

    @docval({'name': 'name', 'type': str, 'doc': 'the name of this container'})
    def __init__(self, **kwargs):
        name = getargs('name', kwargs)
        if '/' in name:
            raise ValueError("name '" + name + "' cannot contain '/'")
        self.__name = name
        self.__field_values = dict()

    @property
    def name(self):
        '''
        The name of this Container
        '''
        return self.__name

    @docval({'name': 'data_type', 'type': str, 'doc': 'the data_type to search for', 'default': None})
    def get_ancestor(self, **kwargs):
        """
        Traverse parent hierarchy and return first instance of the specified data_type
        """
        data_type = getargs('data_type', kwargs)
        if data_type is None:
            return self.parent
        p = self.parent
        while p is not None:
            if getattr(p, p._data_type_attr) == data_type:
                return p
            p = p.parent
        return None

    @property
    def fields(self):
        return self.__field_values

    @property
    def object_id(self):
        if self.__object_id is None:
            self.__object_id = str(uuid4())
        return self.__object_id

    @property
    def modified(self):
        return self.__modified

    @docval({'name': 'modified', 'type': bool,
             'doc': 'whether or not this Container has been modified', 'default': True})
    def set_modified(self, **kwargs):
        modified = getargs('modified', kwargs)
        self.__modified = modified
        if modified and isinstance(self.parent, Container):
            self.parent.set_modified()

    @property
    def children(self):
        return tuple(self.__children)

    @docval({'name': 'child', 'type': 'Container',
             'doc': 'the child Container for this Container', 'default': None})
    def add_child(self, **kwargs):
        warn(DeprecationWarning('add_child is deprecated. Set the parent attribute instead.'))
        child = getargs('child', kwargs)
        if child is not None:
            # if child.parent is a Container, then the mismatch between child.parent and parent
            # is used to make a soft/external link from the parent to a child elsewhere
            # if child.parent is not a Container, it is either None or a Proxy and should be set to self
            if not isinstance(child.parent, AbstractContainer):
                # actually add the child to the parent in parent setter
                child.parent = self
        else:
            warn('Cannot add None as child to a container %s' % self.name)

    @classmethod
    def type_hierarchy(cls):
        return cls.__mro__

    @property
    def container_source(self):
        '''
        The source of this Container
        '''
        return self.__container_source

    @container_source.setter
    def container_source(self, source):
        if self.__container_source is not None:
            raise Exception('cannot reassign container_source')
        self.__container_source = source

    @property
    def parent(self):
        '''
        The parent Container of this Container
        '''
        # do it this way because __parent may not exist yet (not set in constructor)
        return getattr(self, '_AbstractContainer__parent', None)

    @parent.setter
    def parent(self, parent_container):
        if self.parent is parent_container:
            return

        if self.parent is not None:
            if isinstance(self.parent, AbstractContainer):
                raise ValueError(('Cannot reassign parent to Container: %s. '
                                  'Parent is already: %s.' % (repr(self), repr(self.parent))))
            else:
                if parent_container is None:
                    raise ValueError("Got None for parent of '%s' - cannot overwrite Proxy with NoneType" % repr(self))
                # TODO this assumes isinstance(parent_container, Proxy) but
                # circular import if we try to do that. Proxy would need to move
                # or Container extended with this functionality in build/map.py
                if self.parent.matches(parent_container):
                    self.__parent = parent_container
                    parent_container.__children.append(self)
                    parent_container.set_modified()
                else:
                    self.__parent.add_candidate(parent_container, self)
        else:
            self.__parent = parent_container
            if isinstance(parent_container, Container):
                parent_container.__children.append(self)
                parent_container.set_modified()


class Container(AbstractContainer):

    _pconf_allowed_keys = {'name', 'child', 'required_name', 'doc', 'settable'}

    @classmethod
    def _setter(cls, field):
        super_setter = AbstractContainer._setter(field)
        ret = [super_setter]
        if isinstance(field, dict):
            for k in field.keys():
                if k not in cls._pconf_allowed_keys:
                    msg = "Unrecognized key '%s' in __field__ config '%s' on %s" %\
                           (k, field['name'], cls.__name__)
                    raise ValueError(msg)
            if field.get('required_name', None) is not None:
                name = field['required_name']
                idx1 = len(ret) - 1

                def container_setter(self, val):
                    if val is not None and val.name != name:
                        msg = "%s field on %s must be named '%s'" % (field['name'], self.__class__.__name__, name)
                        raise ValueError(msg)
                    ret[idx1](self, val)

                ret.append(container_setter)
            if field.get('child', False):
                idx2 = len(ret) - 1

                def container_setter(self, val):
                    ret[idx2](self, val)
                    if val is not None:
                        if isinstance(val, (tuple, list)):
                            pass
                        elif isinstance(val, dict):
                            val = val.values()
                        else:
                            val = [val]
                        for v in val:
                            if not isinstance(v.parent, Container):
                                v.parent = self
                            # else, the ObjectMapper will create a link from self (parent) to v (child with existing
                            # parent)

                ret.append(container_setter)
        return ret[-1]

    def __repr__(self):
        cls = self.__class__
        template = "%s %s.%s at 0x%d" % (self.name, cls.__module__, cls.__name__, id(self))
        if len(self.fields):
            template += "\nFields:\n"
        for k in sorted(self.fields):  # sorted to enable tests
            v = self.fields[k]
            # if isinstance(v, DataIO) or not hasattr(v, '__len__') or len(v) > 0:
            if hasattr(v, '__len__'):
                if isinstance(v, (np.ndarray, list, tuple)):
                    if len(v) > 0:
                        template += "  {}: {}\n".format(k, self.__smart_str(v, 1))
                elif v:
                    template += "  {}: {}\n".format(k, self.__smart_str(v, 1))
            else:
                template += "  {}: {}\n".format(k, v)
        return template

    @staticmethod
    def __smart_str(v, num_indent):
        """
        Print compact string representation of data.

        If v is a list, try to print it using numpy. This will condense the string
        representation of datasets with many elements. If that doesn't work, just print the list.

        If v is a dictionary, print the name and type of each element

        If v is a set, print it sorted

        If v is a neurodata_type, print the name of type

        Otherwise, use the built-in str()
        Parameters
        ----------
        v

        Returns
        -------
        str

        """

        if isinstance(v, list) or isinstance(v, tuple):
            if len(v) and isinstance(v[0], AbstractContainer):
                return Container.__smart_str_list(v, num_indent, '(')
            try:
                return str(np.asarray(v))
            except ValueError:
                return Container.__smart_str_list(v, num_indent, '(')
        elif isinstance(v, dict):
            return Container.__smart_str_dict(v, num_indent)
        elif isinstance(v, set):
            return Container.__smart_str_list(sorted(list(v)), num_indent, '{')
        elif isinstance(v, AbstractContainer):
            return "{} {}".format(getattr(v, 'name'), type(v))
        else:
            return str(v)

    @staticmethod
    def __smart_str_list(l, num_indent, left_br):
        if left_br == '(':
            right_br = ')'
        if left_br == '{':
            right_br = '}'
        if len(l) == 0:
            return left_br + ' ' + right_br
        indent = num_indent * 2 * ' '
        indent_in = (num_indent + 1) * 2 * ' '
        out = left_br
        for v in l[:-1]:
            out += '\n' + indent_in + Container.__smart_str(v, num_indent + 1) + ','
        if l:
            out += '\n' + indent_in + Container.__smart_str(l[-1], num_indent + 1)
        out += '\n' + indent + right_br
        return out

    @staticmethod
    def __smart_str_dict(d, num_indent):
        left_br = '{'
        right_br = '}'
        if len(d) == 0:
            return left_br + ' ' + right_br
        indent = num_indent * 2 * ' '
        indent_in = (num_indent + 1) * 2 * ' '
        out = left_br
        keys = sorted(list(d.keys()))
        for k in keys[:-1]:
            out += '\n' + indent_in + Container.__smart_str(k, num_indent + 1) + ' ' + str(type(d[k])) + ','
        if keys:
            out += '\n' + indent_in + Container.__smart_str(keys[-1], num_indent + 1) + ' ' + str(type(d[keys[-1]]))
        out += '\n' + indent + right_br
        return out


class Data(AbstractContainer):
    """
    A class for representing dataset containers
    """

    @docval({'name': 'name', 'type': str, 'doc': 'the name of this container'},
            {'name': 'data', 'type': ('array_data', 'data'), 'doc': 'the source of the data'})
    def __init__(self, **kwargs):
        call_docval_func(super(Data, self).__init__, kwargs)
        self.__data = getargs('data', kwargs)

    @property
    def data(self):
        return self.__data

    @docval({'name': 'dataio', 'type': DataIO, 'doc': 'the DataIO to apply to the data held by this Data'})
    def set_dataio(self, **kwargs):
        """
        Apply DataIO object to the data held by this Data object
        """
        dataio = getargs('dataio', kwargs)
        dataio.data = self.__data
        self.__data = dataio

    def __bool__(self):
        return len(self.data) != 0

    def __len__(self):
        return len(self.__data)

    def __getitem__(self, args):
        if isinstance(self.data, (tuple, list)) and isinstance(args, (tuple, list)):
            return [self.data[i] for i in args]
        return self.data[args]

    def append(self, arg):
        if isinstance(self.data, list):
            self.data.append(arg)
        elif isinstance(self.data, np.ndarray):
            self.__data = np.append(self.__data, [arg])
        elif isinstance(self.data, h5py.Dataset):
            shape = list(self.__data.shape)
            shape[0] += 1
            self.__data.resize(shape)
            self.__data[-1] = arg
        else:
            msg = "Data cannot append to object of type '%s'" % type(self.__data)
            raise ValueError(msg)

    def extend(self, arg):
        if isinstance(self.data, list):
            self.data.extend(arg)
        elif isinstance(self.data, np.ndarray):
            self.__data = np.append(self.__data, [arg])
<<<<<<< HEAD
        elif isinstance(h5py.Dataset):
=======
        elif isinstance(self.data, h5py.Dataset):
>>>>>>> 9a5e2e71
            shape = list(self.__data.shape)
            shape[0] += len(arg)
            self.__data.resize(shape)
            self.__data[-len(arg):] = arg
        else:
            msg = "Data cannot extend object of type '%s'" % type(self.__data)
            raise ValueError(msg)


class DataRegion(Data):

    @property
    @abstractmethod
    def data(self):
        '''
        The target data that this region applies to
        '''
        pass

    @property
    @abstractmethod
    def region(self):
        '''
        The region that indexes into data e.g. slice or list of indices
        '''
        pass<|MERGE_RESOLUTION|>--- conflicted
+++ resolved
@@ -429,11 +429,7 @@
             self.data.extend(arg)
         elif isinstance(self.data, np.ndarray):
             self.__data = np.append(self.__data, [arg])
-<<<<<<< HEAD
-        elif isinstance(h5py.Dataset):
-=======
         elif isinstance(self.data, h5py.Dataset):
->>>>>>> 9a5e2e71
             shape = list(self.__data.shape)
             shape[0] += len(arg)
             self.__data.resize(shape)
