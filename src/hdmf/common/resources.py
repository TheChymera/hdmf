--- conflicted
+++ resolved
@@ -1,7 +1,7 @@
 import numpy as np
 import pandas as pd
 
-from . import register_class, EXP_NAMESPACE
+from . import register_class
 from ..container import Table, Row, Container, AbstractContainer
 from ..utils import docval, popargs
 
@@ -14,7 +14,7 @@
     __defaultname__ = 'keys'
 
     __columns__ = (
-        {'name': 'key', 'type': str,
+        {'name': 'key_name', 'type': str,
          'doc': 'The user key that maps to the resource term / registry symbol.'},
     )
 
@@ -35,7 +35,7 @@
     __defaultname__ = 'resources'
 
     __columns__ = (
-        {'name': 'resource', 'type': str,
+        {'name': 'name', 'type': str,
          'doc': 'The resource/registry that the term/symbol comes from.'},
         {'name': 'resource_uri', 'type': str,
          'doc': 'The URI for the resource term / registry symbol.'},
@@ -58,10 +58,10 @@
     __defaultname__ = 'entities'
 
     __columns__ = (
-        {'name': 'keys_idx', 'type': (int, Key),
+        {'name': 'keytable_idx', 'type': (int, Key),
          'doc': ('The index into the keys table for the user key that '
                  'maps to the resource term / registry symbol.')},
-        {'name': 'resources_idx', 'type': (int, Resource),
+        {'name': 'resource_table_idx', 'type': (int, Resource),
          'doc': 'The index into the ResourceTable.'},
         {'name': 'entity_id', 'type': str,
          'doc': 'The unique ID for the resource term / registry symbol.'},
@@ -109,9 +109,9 @@
     __defaultname__ = 'object_keys'
 
     __columns__ = (
-        {'name': 'objects_idx', 'type': (int, Object),
+        {'name': 'objecttable_idx', 'type': (int, Object),
          'doc': 'the index into the objects table for the object that uses the key'},
-        {'name': 'keys_idx', 'type': (int, Key),
+        {'name': 'keytable_idx', 'type': (int, Key),
          'doc': 'the index into the key table that is used to make an external resource reference'}
     )
 
@@ -124,7 +124,7 @@
     __table__ = ObjectKeyTable
 
 
-@register_class('ExternalResources', EXP_NAMESPACE)
+@register_class('ExternalResources')
 class ExternalResources(Container):
     """A table for mapping user terms (i.e. keys) to resource entities."""
 
@@ -156,9 +156,7 @@
         self.objects = kwargs['objects'] or ObjectTable()
         self.object_keys = kwargs['object_keys'] or ObjectKeyTable()
 
-    @docval({'name': 'key_name', 'type': str,
-             'doc': 'the name of the key to be added'})
-    def add_key(self, **kwargs):
+    def add_key(self, key):
         """
         Add a key to be used for making references to external resources
 
@@ -167,11 +165,10 @@
         The returned Key objects must be managed by the caller so as to be appropriately passed to subsequent calls
         to methods for storing information about the different resources.
         """
-        key = kwargs['key_name']
         return Key(key, table=self.keys)
 
     @docval({'name': 'key', 'type': (str, Key), 'doc': 'the key to associate the entity with'},
-            {'name': 'resources_idx', 'type': (int, Resource), 'doc': 'the id of the resource'},
+            {'name': 'resource_table_idx', 'type': (int, Resource), 'doc': 'the id of the resource'},
             {'name': 'entity_id', 'type': str, 'doc': 'unique entity id'},
             {'name': 'entity_uri', 'type': str, 'doc': 'the URI for the entity'})
     def add_entity(self, **kwargs):
@@ -179,23 +176,23 @@
         Add an entity that will be referenced to using the given key
         """
         key = kwargs['key']
-        resources_idx = kwargs['resources_idx']
+        resource_table_idx = kwargs['resource_table_idx']
         entity_id = kwargs['entity_id']
         entity_uri = kwargs['entity_uri']
         if not isinstance(key, Key):
             key = self.add_key(key)
-        resource_entity = Entity(key, resources_idx, entity_id, entity_uri, table=self.entities)
+        resource_entity = Entity(key, resource_table_idx, entity_id, entity_uri, table=self.entities)
         return resource_entity
 
-    @docval({'name': 'resource', 'type': str, 'doc': 'the name of the ontology resource'},
+    @docval({'name': 'name', 'type': str, 'doc': 'the name of the ontology resource'},
             {'name': 'uri', 'type': str, 'doc': 'uri associated with ontology resource'})
     def add_resource(self, **kwargs):
         """
-        Add resource name and uri to ResourceTable that will be referenced by the ResourceTable idx.
-        """
-        resource_name = kwargs['resource']
+        Add onotology name and uri to ResourceTable that will be referenced by the ResourceTable idx.
+        """
+        ontology_name = kwargs['name']
         uri = kwargs['uri']
-        resource = Resource(resource_name, uri, table=self.resources)
+        resource = Resource(ontology_name, uri, table=self.resources)
         return resource
 
     @docval({'name': 'container', 'type': (str, AbstractContainer),
@@ -247,18 +244,18 @@
             {'name': 'field', 'type': str, 'doc': 'the field of the Container that uses the key', 'default': None})
     def get_key(self, **kwargs):
         """
-        Return a Key or a list of Key objects that correspond to the given key.
-
-        If container and field are provided, the Key that corresponds to the given name of the key
+        Return a Key or a list of Key objects that correspond to the given key_name.
+
+        If container and field are provided, the Key that corresponds to the given key_name
         for the given container and field is returned.
         """
         key_name, container, field = popargs('key_name', 'container', 'field', kwargs)
-        key_id = self.keys.which(key=key_name)
+        key_id = self.keys.which(key_name=key_name)
         if container is not None and field is not None:
             # if same key is used multiple times, determine
             # which instance based on the Container
             object_field = self._check_object_field(container, field)
-            key_tmp = self.object_keys['keys_idx', object_field.idx]
+            key_tmp = self.object_keys['keytable_idx', object_field.idx]
             if key_tmp in key_id:
                 return self.keys.row[key_tmp]
             else:
@@ -279,7 +276,7 @@
             {'name': 'field', 'type': str, 'doc': 'the field of the Container/Data that uses the key', 'default': None},
             {'name': 'key', 'type': (str, Key), 'default': None,
              'doc': 'the name of the key or the Row object from the KeyTable for the key to add a resource for'},
-            {'name': 'resources_idx', 'type': Resource, 'doc': 'the resourcetable id', 'default': None},
+            {'name': 'resource_table_idx', 'type': Resource, 'doc': 'the resourcetable id', 'default': None},
             {'name': 'resource_name', 'type': str, 'doc': 'the name of the resource to be created', 'default': None},
             {'name': 'resource_uri', 'type': str, 'doc': 'the uri of the resource to be created', 'default': None},
             {'name': 'entity_id', 'type': str, 'doc': 'the identifier for the entity at the resource', 'default': None},
@@ -288,9 +285,8 @@
         """
         Add information about an external reference used in this file.
 
-        It is possible to use the same name of the key to refer to different resources
-        so long as the name of the key is not used within the same object and field.
-        This method does not support such functionality by default. The different
+        It is possible to use the same *key_name* to refer to different resources so long as the *key_name* is not
+        used within the same object and field. This method does not support such functionality by default. The different
         keys must be added separately using *add_key* and passed to the *key* argument in separate calls of this method.
         """
         container = kwargs['container']
@@ -298,23 +294,18 @@
         key = kwargs['key']
         entity_id = kwargs['entity_id']
         entity_uri = kwargs['entity_uri']
-        add_entity = False
-        if kwargs['resources_idx'] is not None and kwargs['resource_name'] is None and kwargs['resource_uri'] is None:
-            resource_table_idx = kwargs['resources_idx']
-        elif (
-            kwargs['resources_idx'] is not None
-            and (kwargs['resource_name'] is not None
-                 or kwargs['resource_uri'] is not None)):
-            msg = "Can't have resource_idx with resource_name or resource_uri."
-            raise ValueError(msg)
+        add_rsc = False
+        resource_table_idx = kwargs['resource_table_idx']
+        if resource_table_idx is not None:
+            resource_table_idx = kwargs['resource_table_idx']
         else:
             resource_name = kwargs['resource_name']
             resource_uri = kwargs['resource_uri']
             resource_table_idx = self.add_resource(resource_name, resource_uri)
 
-        if (resource_table_idx is not None and entity_id is not None and entity_uri is not None):
-            add_entity = True
-        elif not (resource_table_idx is None and entity_id is None and resource_uri is None):
+        if ((resource_table_idx or resource_name) is not None and entity_id is not None and entity_uri is not None):
+            add_rsc = True
+        elif not ((resource_table_idx and resource_name is None) and entity_id is None and resource_uri is None):
             msg = ("Specify resource, entity_id, and entity_uri arguments."
                    "All three are required to create a reference")
             raise ValueError(msg)
@@ -326,7 +317,7 @@
 
         # get Key object by searching the table
         if not isinstance(key, Key):
-            key_id = self.keys.which(key=key)
+            key_id = self.keys.which(key_name=key)
 
             if len(key_id) == 0:
                 # the key has never been used before
@@ -337,7 +328,7 @@
                 # which instance based on the Container
                 object_field = self._check_object_field(container, field)
 
-                key_tmp = self.object_keys['keys_idx', object_field.idx]
+                key_tmp = self.object_keys['keytable_idx', object_field.idx]
                 if key_tmp in key_id:
                     key = self.keys.row[key_tmp]
                 else:
@@ -345,7 +336,7 @@
             else:
                 key = self.keys.row[key_id[0]]
 
-        if add_entity:
+        if add_rsc:
             entity = self.add_entity(key, resource_table_idx, entity_id, entity_uri)
             self.add_external_reference(object_field, key)
 
@@ -358,13 +349,12 @@
         Add key to be used for making references to external resources. This must be a DataFrame with the
         following columns:
             - *key_name*:              the key that will be used for referencing an external resource
-            - *resources_idx*:         the index for the resourcetable
+            - *resource_table_idx*:         the index for the resourcetable
             - *entity_id*:    the index for the entity at the external resource
             - *entity_uri*:   the URI for the entity at the external resource
 
-        It is possible to use the same name of the key to refer to different resources
-        so long as the name of the key is not used within the same object and field.
-        This method does not support such functionality. See *add_key* and
+        It is possible to use the same *key_name* to refer to different resources so long as the *key_name* is not
+        used within the same object and field. This method does not support such functionality. See *add_key* and
         *add_resource*.
         """
         res_df = popargs('res_df', kwargs)
@@ -372,20 +362,7 @@
         ret = dict()
         for key in np.unique(keys):
             mask = keys == key
-<<<<<<< HEAD
-            try:
-                self.get_key(key_name=key)
-            except Exception:
-                ret[key] = self.add_key(key)
-            else:
-                ret[key] = self.get_key(key_name=key)
-=======
-            key_id = self.keys.which(key=key)
-            if len(key_id) == 1:
-                ret[key] = self.get_key(key_name=key)
-            else:
-                ret[key] = self.add_key(key)
->>>>>>> e87e6931
+            ret[key] = self.add_key(key)
             for row in res_df[mask][[d['name'] for d in self.entities.__columns__[1:]]].to_dict('records'):
                 self.add_entity(ret[key], *row.values())
         return ret
@@ -398,7 +375,7 @@
         Return a DataFrame with information about keys used to make references to external resources.
         The DataFrame will contain the following columns:
             - *key_name*:              the key that will be used for referencing an external resource
-            - *resources_idx*:         the index for the resourcetable
+            - *resource_table_idx*:         the index for the resourcetable
             - *entity_id*:    the index for the entity at the external resource
             - *entity_uri*:   the URI for the entity at the external resource
 
@@ -417,11 +394,11 @@
                 keys = [keys]
         data = list()
         for key in keys:
-            rsc_ids = self.entities.which(keys_idx=key.idx)
+            rsc_ids = self.entities.which(keytable_idx=key.idx)
             for rsc_id in rsc_ids:
                 rsc_row = self.entities.row[rsc_id].todict()
-                rsc_row.pop('keys_idx')
-                rsc_row['key_name'] = key.key
+                rsc_row.pop('keytable_idx')
+                rsc_row['key_name'] = key.key_name
                 data.append(rsc_row)
-        return pd.DataFrame(data=data, columns=['key_name', 'resources_idx',
+        return pd.DataFrame(data=data, columns=['key_name', 'resource_table_idx',
                                                 'entity_id', 'entity_uri'])