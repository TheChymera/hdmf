# HDMF Changelog

## HDMF 3.0.0 (Upcoming)

<<<<<<< HEAD
### Major features
- Add support for Python 3.9, drop support for Python 3.6. @rly (#620)
=======
### New features
-
-
-
-

### Internal improvements
-
-
-
-

### Bug fixes
-
-
-
-
>>>>>>> 7e782365

## HDMF 2.5.6 (May 19, 2021)

### Bug fix
- Raise minimum version of pandas from 0.23 to 1.0.5 to be compatible with numpy 1.20. @rly (#618)
- Update documentation and update structure of requirements files. @rly (#619)

## HDMF 2.5.5 (May 17, 2021)

### Bug fix
- Fix incompatibility issue with downstream github-release tool used to deploy releases to GitHub. @rly (#614)

## HDMF 2.5.4 (May 17, 2021)

### Bug fix
- Fix incompatibility issue with downstream github-release tool used to deploy releases to GitHub. @rly (#607)
- Fix issue where dependencies of included types were not being loaded in namespaces / extensions. @rly (#613)

## HDMF 2.5.3 (May 12, 2021)

### Bug fix
- Fix issue where tables with multi-indexed columns defined using `__columns__` did not have attributes properly set.
  @rly (#605)

## HDMF 2.5.2 (May 11, 2021)

### Bug fix
- Add explicit `setuptools` requirement. @hrnciar (#596)
- Fix issue with generated custom classes that use a custom fields name (e.g., PyNWB uses `__nwbfields__` instead
  of `__fields__`). @rly (#598)
- Fix issue with Sphinx Gallery. @rly (#601)

## HDMF 2.5.1 (April 23, 2021)

### Bug fix
- Revert breaking change in `TypeMap.get_container_cls`. While this function is returned to its original behavior,
  it will be modified at the next major release. Please use the new `TypeMap.get_dt_container_cls` instead. @rly (#590)

## HDMF 2.5.0 (April 22, 2021)

### New features
- `DynamicTable` can be automatically generated using `get_class`. Now the HDMF API can read files with extensions
  that contain a `DynamicTable` without needing to import the extension first. @rly and @bendichter (#536)
- Add `HDF5IO.get_namespaces(path=path, file=file)` method which returns a dict of namespace name mapped to the
  namespace version (the largest one if there are multiple) for each namespace cached in the given HDF5 file.
  @rly (#527)
- Use HDMF common schema 1.5.0.
  - Add experimental namespace to HDMF common schema. New data types should go in the experimental namespace
    (hdmf-experimental) prior to being added to the core (hdmf-common) namespace. The purpose of this is to provide
    a place to test new data types that may break backward compatibility as they are refined. @ajtritt (#545)
  - `ExternalResources` was changed to support storing both names and URIs for resources. @mavaylon (#517, #548)
  - The `VocabData` data type was replaced by `EnumData` to provide more flexible support for data from a set of
    fixed values.
  - Added `AlignedDynamicTable`, which defines a `DynamicTable` that supports storing a collection of sub-tables.
    Each sub-table is itself a `DynamicTable` that is aligned with the main table by row index. Each sub-table
    defines a sub-category in the main table effectively creating a table with sub-headings to organize columns.
  - See https://hdmf-common-schema.readthedocs.io/en/latest/format_release_notes.html#april-19-2021 for more
    details.
- Add `EnumData` type for storing data that comes from a fixed set of values. This replaces `VocabData` i.e.
  `VocabData` has been removed. `VocabData` stored vocabulary elements in an attribute, which has a size limit.
  `EnumData` now stores elements in a separate dataset, referenced by an attribute stored on the `EnumData` dataset.
  @ajtritt (#537)
- Add `AlignedDynamicTable` type which defines a DynamicTable that supports storing a collection of subtables.
  Each sub-table is itself a DynamicTable that is aligned with the main table by row index. Each subtable
  defines a sub-category in the main table effectively creating a table with sub-headings to organize columns.
  @oruebel (#551)
- Add tutoral for new `AlignedDynamicTable` type. @oruebel (#571)
- Equality check for `DynamicTable` now also checks that the name and description of the table are the same. @rly (#566)

### Internal improvements
- Update CI and copyright year. @rly (#523, #524)
- Refactor class generation code. @rly (#533, #535)
- Equality check for `DynamicTable` returns False if the other object is a `DynamicTable` instead of raising an error.
  @rly (#566)
- Update ruamel.yaml usage to new API. @rly (#587)
- Remove use of ColoredTestRunner for more readable verbose test output. @rly (#588)

### Bug fixes
- Fix CI testing on Python 3.9. @rly (#523)
- Fix certain edge cases where `GroupValidator` would not validate all of the child groups or datasets
  attached to a `GroupBuilder`. @dsleiter (#526)
- Fix bug for generating classes from link specs and ignored 'help' fields. @rly (#535)
- Various fixes for dynamic class generation. @rly (#561)
- Fix generation of classes that extends both `MultiContainerInterface` and another class that extends
  `MultiContainerInterface`. @rly (#567)
- Fix `make clean` command for docs to clean up sphinx-gallery tutorial files. @oruebel (#571)
- Make sure we cannot set ``AlignedDynamicTable`` as a category on an ``AlignedDynamicTable``. @oruebel (#571)
- Fix included data type resolution between HDMF and custom classes that customize the data_type_inc key. @rly (#503)
- Fix classification of attributes as new/overridden. @rly (#503)

## HDMF 2.4.0 (February 23, 2021)

### New features
- `GroupValidator` now checks if child groups, datasets, and links have the correct quantity of elements and returns
  an `IncorrectQuantityError` for each mismatch. @dsleiter (#500)

### Internal improvements
- Update CI. @rly (#432)
- Added  driver option for ros3. @bendichter (#506)

### Bug fixes
- Allow `np.bool_` as a valid `bool` dtype when validating. @dsleiter (#505)
- Fix building of Data objects where the spec has no dtype and the Data object value is a DataIO wrapping an
  AbstractDataChunkIterator. @rly (#512)
- Fix TypeError when validating a group with an illegally-linked child.
  @dsleiter (#515)
- Fix `DynamicTable.get` for compound type columns. @rly (#518)
- Fix and removed error "Field 'x' cannot be defined in y." when opening files with some extensions. @rly
  (#519)

## HDMF 2.3.0 (December 8, 2020)

### New features
- Add methods for automatic creation of `MultiContainerInterface` classes. @bendichter (#420, #425)
- Add ability to specify a custom class for new columns to a `DynamicTable` that are not `VectorData`,
  `DynamicTableRegion`, or `VocabData` using `DynamicTable.__columns__` or `DynamicTable.add_column(...)`. @rly (#436)
- Add support for creating and specifying multi-index columns in a `DynamicTable` using `add_column(...)`.
  @bendichter, @rly (#430)
- Add capability to add a row to a column after IO. @bendichter (#426)
- Add method `AbstractContainer.get_fields_conf`. @rly (#441)
- Add functionality for storing external resource references. @ajtritt (#442)
- Add method `hdmf.utils.get_docval_macro` to get a tuple of the current values for a docval_macro, e.g., 'array_data'
  and 'scalar_data'. @rly (#446)
- Add `SimpleMultiContainer`, a data_type for storing a `Container` and `Data` objects together. @ajtritt (#449)
- Support `pathlib.Path` paths in `HDMFIO.__init__`, `HDF5IO.__init__`, and `HDF5IO.load_namespaces`. @dsleiter (#450)
- Use hdmf-common-schema 1.2.1. See https://hdmf-common-schema.readthedocs.io/en/latest/format_release_notes.html for details.
- Block usage of h5py 3+. h5py>=2.9, <3 is supported. @rly (#461)
- Block usage of numpy>=1.19.4 due to a known issue with numpy on some Windows 10 systems. numpy>1.16, <1.19.4 is supported.
  @rly (#461)
- Add check for correct quantity during the build process in `ObjectMapper`. @rly (#463, #492)
- Allow passing `GroupSpec` and `DatasetSpec` objects for the 'target_type' argument of `LinkSpec.__init__(...)`.
  @rly (#468)
- Use hdmf-common-schema 1.3.0. @rly, @ajtritt (#486)
  - Changes from hdmf-common-schema 1.2.0:
    - Add data type ExternalResources for storing ontology information / external resource references. NOTE:
      this data type is in beta testing and is subject to change in a later version.
    - Fix missing data_type_inc and use dtype uint for CSRMatrix. It now has data_type_inc: Container.
    - Add hdmf-schema-language comment at the top of each yaml file.
    - Add SimpleMultiContainer, a Container for storing other Container and Data objects together.

### Internal improvements
- Drop support for Python 3.5. @ajtritt (#459)
- Improve warning about cached namespace when loading namespaces from file. @rly (#422)
- Refactor `HDF5IO.write_dataset` to be more readable. @rly (#428)
- Fix bug in slicing tables with DynamicTableRegions. @ajtritt (#449)
- Add testing for Python 3.9 and using pre-release packages. @ajtritt, @rly (#459, #472)
- Improve contributing guide. @rly (#474)
- Update CI. @rly, @dsleiter (#481, #493, #497)
- Add citation information to documentation and support for duecredit tool. @rly (#477, #488)
- Add type checking and conversion in `CSRMatrix`. @rly (#485)
- Clean up unreachable validator code. @rly (#483)
- Reformat imports. @bendichter (#469)
- Remove unused or refactored internal builder functions `GroupBuilder.add_group`, `GroupBuilder.add_dataset`,
  `GroupBuilder.add_link`, `GroupBuilder.set_builder`, `BaseBuilder.deep_update`, `GroupBuilder.deep_update`,
  `DatasetBuilder.deep_update`. Make `BaseBuilder` not instantiable and refactor builder code. @rly (#452)

### Bug fixes
- Fix development package dependency issues. @rly (#431)
- Fix handling of empty lists against a spec with text/bytes dtype. @rly (#434)
- Fix handling of 1-element datasets with compound dtype against a scalar spec with text/bytes dtype. @rly (#438)
- Fix convert dtype when writing numpy array from `h5py.Dataset`. @rly (#427)
- Fix inheritance when non-`AbstractContainer` is base class. @rly (#444)
- Fix use of `hdmf.testing.assertContainerEqual(...)` for `Data` objects. @rly (#445)
- Add missing support for data conversion against spec dtypes "bytes" and "short". @rly (#456)
- Clarify the validator error message when a named data type is missing. @dsleiter (#478)
- Update documentation on validation to indicate that the example command is not implemented @dsleiter (#482)
- Fix generated docval for classes with a LinkSpec. @rly (#487)
- Fix access of `DynamicTableRegion` of a `DynamicTable` with column of references. @rly (#491)
- Fix handling of `__fields__` for `Data` subclasses. @rly (#441)
- Fix `DynamicTableRegion` having duplicate fields conf 'table'. @rly (#441)
- Fix inefficient and sometimes inaccurate build process. @rly (#451)
- Fix garbage collection issue in Python 3.9. @rly (#496)

## HDMF 2.2.0 (August 14, 2020)

### New features
- Add ability to get list of tuples when indexing a `DynamicTable`. i.e. disable conversion to `pandas.DataFrame`.
  @ajtritt (#418)

### Internal improvements
- Improve documentation and index out of bounds error message for `DynamicTable`. @rly (#419)

### Bug fixes:
- Fix error when constructing `DynamicTable` with `DataChunkIterators` as columns. @ajtritt (#418)

## HDMF 2.1.0 (August 10, 2020)

### New features
- Users can now use the `MultiContainerInterface` class to generate custom API classes that contain collections of
  containers of a specified type. @bendichter @rly (#399)
  - See the user guide
    https://hdmf.readthedocs.io/en/stable/tutorials/multicontainerinterface.html for more information.

### Internal improvements
- Add ability to pass callable functions to run when adding or removing items from a ``LabelledDict``.
  An error is now raised when using unsupported functionality in ``LabelledDict``. @rly (#405)
- Raise a warning when building a container that is missing a required dataset. @rly (#413)

## HDMF 2.0.1 (July 22, 2020)

### Internal improvements
- Add tests for writing table columns with DataIO data, e.g., chunked, compressed data. @rly (#402)
- Add CI to check for breakpoints and print statements. @rly (#403)

### Bug fixes:
- Remove breakpoint. @rly (#403)
- Allow passing None for docval enum arguments with default value None. @rly (#409)
- If a file is written with an orphan container, e.g., a link to a container that is not written, then an
  `OrphanContainerBuildError` will be raised. This replaces the `OrphanContainerWarning` that was previously raised.
  @rly (#407)

## HDMF 2.0.0 (July 17, 2020)

### New features
- Users can now call `HDF5IO.export` and `HDF5IO.export_io` to write data that was read from one source to a new HDF5
  file. Developers can implement the `export` method in classes that extend `HDMFIO` to customize the export
  functionality. See https://hdmf.readthedocs.io/en/latest/export.html for more details. @rly (#388)
- Users can use the new export functionality to read data from one source, modify the data in-memory, and then write the
  modified data to a new file. Modifications can include additions and removals. To facilitate removals,
  `AbstractContainer` contains a new `_remove_child` method and `BuildManager` contains a new `purge_outdated` method.
  @rly (#388)
- Users can now call `Container.generate_new_id` to generate new object IDs for the container and all of its children.
  @rly (#401)
- Use hdmf-common-schema 1.2.0. @ajtritt @rly (#397)
  - `VectorIndex` now extends `VectorData` instead of `Index`. This change allows `VectorIndex` to index other `VectorIndex` types.
  - The `Index` data type is now unused and has been removed.
  - Fix missing dtype for `VectorIndex`.
  - Add new `VocabData` data type.

### Breaking changes
- `Builder` objects no longer have the `written` field which was used by `HDF5IO` to mark the object as written. This
  is replaced by `HDF5IO.get_written`. @rly (#381)
- `HDMFIO.write` and `HDMFIO.write_builder` no longer have the keyword argument `exhaust_dcis`. This remains present in
  `HDF5IO.write` and `HDF5IO.write_builder`. @rly (#388)
- The class method `HDF5IO.copy_file` is no longer supported and may be removed in a future version. Please use the
  `HDF5IO.export` method or `h5py.File.copy` method instead. @rly (#388)

## HDMF 1.6.4 (June 26, 2020)

### Internal improvements
- Add ability to close open links. @rly (#383)

### Bug fixes:
- Fix validation of empty arrays and scalar attributes. @rly (#377)
- Fix issue with constructing `DynamicTable` with empty array colnames. @rly (#379)
- Fix `TestCase.assertContainerEqual` passing wrong arguments. @rly (#385)
- Fix 'link_data' argument not being used when writing non-root level datasets. @rly (#384)
- Fix handling of ASCII numpy array. @rly (#387)
- Fix error when optional attribute reference is missing. @rly (#392)
- Improve testing for `get_data_shape` and fix issue with sets. @rly (#394)
- Fix inability to write references to HDF5 when the root builder is not named "root". @rly (#395)

## HDMF 1.6.3 (June 9, 2020)

### Internal improvements
- Improve documentation of `DynamicTable`. @rly (#371)
- Add user guide / tutorial for `DynamicTable`. @rly (#372)
- Improve logging of build and write processes. @rly (#373)

### Bug fixes:
- Fix adding of optional predefined columns to `DynamicTable`. @rly (#371)
- Use dtype from dataset data_type definition when extended spec lacks dtype. @rly (#364)

## HDMF 1.6.2 (May 26, 2020)

### Internal improvements:
- Update MacOS in CI. @rly (#310)
- Raise more informative error when adding column to `DynamicTable` w/ used name. @rly (#307)
- Refactor `_init_class_columns` for use by DynamicTable subclasses. @rly (#323)
- Add/fix docstrings for DynamicTable. @oruebel, @rly (#304, #353)
- Make docval-decorated functions more debuggable in pdb. @rly (#308)
- Change dtype conversion warning to include path to type. @rly (#311)
- Refactor `DynamicTable.add_column` to raise error when name is an optional column. @rly (#305)
- Improve unsupported filter error message. @bendichter (#329)
- Add functionality to validate a yaml file against a json schema file. @bendichter (#332)
- Update requirements-min.txt for yaml validator. @bendichter (#333)
- Add allowed value / enum validation in docval. @rly (#335)
- Add logging of build and hdf5 write process. @rly (#336, #349)
- Allow loading namespaces from h5py.File object not backed by file. @rly (#348)
- Add CHANGELOG.md. @rly (#352)
- Fix codecov reports. @rly (#362)
- Make `getargs` raise an error if the argument name is not found. @rly (#365)
- Improve `get_class` and `docval` support for uint. @rly (#361)

### Bug fixes:
- Register new child types before new parent type for dynamic class generation. @rly (#322)
- Raise warning not error when adding column with existing attr name. @rly (#324)
- Add `__version__`. @rly (#345)
- Only write a specific namespace version if it does not exist. @ajtritt (#346)
- Fix documentation formatting for DynamicTable. @rly (#353)


## HDMF 1.6.1 (Mar. 2, 2020)

### Internal improvements:
- Allow docval to warn about use of positional arguments. @rly (#293)
- Improve efficiency of writing chunks with `DataChunkIterator` and HDF5. @d-sot, @oruebel (#295)

### Bug fixes:
- Flake8 style fixes. @oruebel (#291)
- Handle missing namespace version. @rly (#292)
- Do not raise error when a numeric type with a higher precision is provided for a spec with a lower precision and different base type. Raise a warning when the base type of a given value is converted to the specified base type, regardless of precision level. Add missing support for boolean conversions. @rly (#298, #299)
- Add forgotten validation of links. @t-b, @ajtritt (#286)
- Improve message for "can't change container_source" error. @rly (#302)
- Fix setup.py development status. @rly (#303)
- Refactor missing namespace version handling. @rly, @ajtritt (#297)
- Add print function for `DynamicTableRegion`. @oruebel, @rly (#290)
- Fix writing of refined RefSpec attribute. @oruebel, @rly (#301)

## HDMF 1.6.0 (Jan. 31, 2020)

### Internal improvements:
- Allow extending/overwriting attributes on dataset builders. @rly, @ajtritt (#279)
- Allow ASCII data where UTF8 is specified. @rly (#282)
- Add function to convert `DynamicTableRegion` to a pandas dataframe. @oruebel (#239)
- Add "mode" property to HDF5IO. @t-b (#280)

### Bug fixes:
- Fix readthedocs config to include all submodules. @rly (#277)
- Fix test runner double printing in non-verbose mode. @rly (#278)

## HDMF 1.5.4 (Jan. 21, 2020)

### Bug fixes:
- Upgrade hdmf-common-schema 1.1.2 -> 1.1.3, which includes a bug fix for missing data and shape keys on `VectorData`, `VectorIndex`, and `DynamicTableRegion` data types. @rly (#272)
- Clean up documentation scripts. @rly (#268)
- Fix broken support for pytest testing framework. @rly (#274)
- Fix missing CI testing of minimum requirements on Windows and Mac. @rly (#270)
- Read 1-element datasets as scalar datasets when a scalar dataset is expected by the spec. @rly (#269)
- Fix bug where 'version' was not required for `SpecNamespace`. @bendichter (#276)

## HDMF 1.5.3 (Jan. 14, 2020)

### Minor improvements:
- Update and fix documentation. @rly (#267)

### Bug fixes:
- Fix ReadTheDocs integration. @rly (#263)
- Fix conda build. @rly (#266)

## HDMF 1.5.2 (Jan. 13, 2020)

### Minor improvements:
- Add support and testing for Python 3.8. @rly (#247)
- Remove code duplication and make Type/Value Error exceptions more informative. @yarikoptic (#243)
- Streamline CI and add testing of min requirements. @rly (#258)

### Bug fixes:
- Update hdmf-common-schema submodule to 1.1.2. @rly (#249, #252)
- Add support for `np.array(DataIO)` in py38. @rly (#248)
- Fix bug with latest version of coverage. @rly (#251)
- Stop running CI on latest and latest-tmp tags. @rly (#254)
- Remove lingering mentions of PyNWB. @rly (#257, #261)
- Fix and clean up documentation. @rly (#260)

## HDMF 1.5.1 (Jan. 8, 2020)

### Minor improvements:
- Allow passing HDF5 integer filter ID for dynamically loaded filters. @d-sot (#215)

### Bug fixes:
- Fix reference to hdmf-common-schema 1.1.0. @rly (#231)

## HDMF 1.5.0 (Jan. 6, 2020)

### Minor improvements:
- Improve CI for HDMF to test whether changes in HDMF break PyNWB. #207 (@rly)
- Improve and clean up unit tests. #211, #214, #217 (@rly)
- Refactor code to remove six dependency and separate ObjectMapper into its own file. #213, #221 (@rly)
- Output exception message in ObjectMapper.construct. #220 (@t-b)
- Improve docstrings for VectorData, VectorIndex, and DynamicTableRegion. #226, #227 (@bendichter)
- Remove unused "datetime64" from supported dtype strings. #230 (@bendichter)
- Cache builders by h5py object id not name. #235 (@oruebel)
- Update copyright date and add legal to source distribution. #232 (@rly)
- Allow access to export_spec function from hdmf.spec package. #233 (@bendichter)
- Make calls to docval functions more efficient, resulting in a ~20% overall speedup. #238 (@rly)

### Bug fixes:
- Fix wrong reference in ObjectMapper.get_carg_spec. #208 (@rly)
- Fix container source not being set for some references. #219 (@rly)

Python 2.7 is no longer supported.

## HDMF 1.4.0 and earlier

Please see the release notes on the [HDMF GitHub repo Releases page](https://github.com/hdmf-dev/hdmf/releases).<|MERGE_RESOLUTION|>--- conflicted
+++ resolved
@@ -2,11 +2,22 @@
 
 ## HDMF 3.0.0 (Upcoming)
 
-<<<<<<< HEAD
-### Major features
+### New features
 - Add support for Python 3.9, drop support for Python 3.6. @rly (#620)
-=======
-### New features
+- Add support for h5py 3. @ajtritt (#480)
+  - h5py 3 introduced [breaking changes regarding how strings are handled]
+  (https://docs.h5py.org/en/latest/whatsnew/3.0.html#breaking-changes-deprecations), specifically that
+  variable-length UTF-8 strings in datasets are now read as `bytes` objects instead of `str` by default.
+  To reduce the impact of this change on HDMF users, when HDMF reads a variable-length UTF-8 string
+  dataset, instead of returning an `h5py.Dataset` that is read as `bytes` objects, HDMF will return a
+  `hdmf.utils.StrDataset` object that extends `h5py.Dataset` and is read as `str` objects, which preserves
+  previous behavior. For example, under HDMF 2.x, an HDF5 dataset `d` with data ['a', 'b'] is read as a
+  `h5py.Dataset` object, and `d[:]` returns `str` objects. Under HDMF 3.x, the same dataset `d` is read
+  as a `hdmf.utils.StrDataset` object and `d[:]` still returns `str` objects.
+-
+-
+
+### Breaking changes and deprecations
 -
 -
 -
@@ -23,7 +34,6 @@
 -
 -
 -
->>>>>>> 7e782365
 
 ## HDMF 2.5.6 (May 19, 2021)
 
