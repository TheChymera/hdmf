# HDMF Changelog

<<<<<<< HEAD
=======
## HDMF 2.5.0 (Upcoming)

### New features
- `DynamicTable` can be automatically generated using `get_class`. Now the HDMF API can read files with extensions
  that contain a `DynamicTable` without needing to import the extension first. @rly and @bendichter (#536)
- Add `HDF5IO.get_namespaces(path=path, file=file)` method which returns a dict of namespace name mapped to the
  namespace version (the largest one if there are multiple) for each namespace cached in the given HDF5 file.
  @rly (#527)
- Add experimental namespace to HDMF common schema. New data types should go in the experimental namespace
  (hdmf-experimental) prior to being added to the core (hdmf-common) namespace. The purpose of this is to provide
  a place to test new data types that may break backward compatibility as they are refined. @ajtritt (#545)
- Add `EnumData` type for storing data that comes from a fixed set of values. This replaces `VocabData` i.e.
  `VocabData` has been removed. `VocabData` stored vocabulary elements in an attribute, which has a size limit.
  `EnumData` now stores elements in a separate dataset, referenced by an attribute stored on the `EnumData` dataset.
  @ajtritt (#537)
- Add `AlignedDynamicTable` type which defines a DynamicTable that supports storing a collection of subtables.
  Each sub-table is itself a DynamicTable that is aligned with the main table by row index. Each subtable
  defines a sub-category in the main table effectively creating a table with sub-headings to organize columns.
  @oruebel (#551)
- Equality check for `DynamicTable` now also checks that the name and description of the table are the same. @rly (#566)

### Internal improvements
- Update CI and copyright year. @rly (#523, #524)
- Equality check for `DynamicTable` returns False if the other object is a `DynamicTable` instead of raising an error.
  @rly (#566)

### Bug fixes
- Fix CI testing on Python 3.9. @rly (#523)
- Fix certain edge cases where `GroupValidator` would not validate all of the child groups or datasets
  attached to a `GroupBuilder`. @dsleiter (#526)
- Various fixes for dynamic class generation. @rly (#561)

- Fix generation of classes that extends both `MultiContainerInterface` and another class that extends
  `MultiContainerInterface`. @rly (#567)

>>>>>>> 0fe92904
## HDMF 2.4.0 (February 23, 2021)

### New features
- `GroupValidator` now checks if child groups, datasets, and links have the correct quantity of elements and returns
  an `IncorrectQuantityError` for each mismatch. @dsleiter (#500)

### Internal improvements
- Update CI. @rly (#432)
- Added  driver option for ros3. @bendichter (#506)

### Bug fixes
- Allow `np.bool_` as a valid `bool` dtype when validating. @dsleiter (#505)
- Fix building of Data objects where the spec has no dtype and the Data object value is a DataIO wrapping an
  AbstractDataChunkIterator. @rly (#512)
- Fix TypeError when validating a group with an illegally-linked child.
  @dsleiter (#515)
- Fix `DynamicTable.get` for compound type columns. @rly (#518)
- Fix and removed error "Field 'x' cannot be defined in y." when opening files with some extensions. @rly
  (#519)

## HDMF 2.3.0 (December 8, 2020)

### New features
- Add methods for automatic creation of `MultiContainerInterface` classes. @bendichter (#420, #425)
- Add ability to specify a custom class for new columns to a `DynamicTable` that are not `VectorData`,
  `DynamicTableRegion`, or `VocabData` using `DynamicTable.__columns__` or `DynamicTable.add_column(...)`. @rly (#436)
- Add support for creating and specifying multi-index columns in a `DynamicTable` using `add_column(...)`.
  @bendichter, @rly (#430)
- Add capability to add a row to a column after IO. @bendichter (#426)
- Add method `AbstractContainer.get_fields_conf`. @rly (#441)
- Add functionality for storing external resource references. @ajtritt (#442)
- Add method `hdmf.utils.get_docval_macro` to get a tuple of the current values for a docval_macro, e.g., 'array_data'
  and 'scalar_data'. @rly (#446)
- Add `SimpleMultiContainer`, a data_type for storing a `Container` and `Data` objects together. @ajtritt (#449)
- Support `pathlib.Path` paths in `HDMFIO.__init__`, `HDF5IO.__init__`, and `HDF5IO.load_namespaces`. @dsleiter (#450)
- Use hdmf-common-schema 1.2.1. See https://hdmf-common-schema.readthedocs.io/en/latest/format_release_notes.html for details.
- Block usage of h5py 3+. h5py>=2.9, <3 is supported. @rly (#461)
- Block usage of numpy>=1.19.4 due to a known issue with numpy on some Windows 10 systems. numpy>1.16, <1.19.4 is supported.
  @rly (#461)
- Add check for correct quantity during the build process in `ObjectMapper`. @rly (#463, #492)
- Allow passing `GroupSpec` and `DatasetSpec` objects for the 'target_type' argument of `LinkSpec.__init__(...)`.
  @rly (#468)
- Use hdmf-common-schema 1.3.0. @rly, @ajtritt (#486)
  - Changes from hdmf-common-schema 1.2.0:
    - Add data type ExternalResources for storing ontology information / external resource references. NOTE:
      this data type is in beta testing and is subject to change in a later version.
    - Fix missing data_type_inc and use dtype uint for CSRMatrix. It now has data_type_inc: Container.
    - Add hdmf-schema-language comment at the top of each yaml file.
    - Add SimpleMultiContainer, a Container for storing other Container and Data objects together.

### Internal improvements
- Drop support for Python 3.5. @ajtritt (#459)
- Improve warning about cached namespace when loading namespaces from file. @rly (#422)
- Refactor `HDF5IO.write_dataset` to be more readable. @rly (#428)
- Fix bug in slicing tables with DynamicTableRegions. @ajtritt (#449)
- Add testing for Python 3.9 and using pre-release packages. @ajtritt, @rly (#459, #472)
- Improve contributing guide. @rly (#474)
- Update CI. @rly, @dsleiter (#481, #493, #497)
- Add citation information to documentation and support for duecredit tool. @rly (#477, #488)
- Add type checking and conversion in `CSRMatrix`. @rly (#485)
- Clean up unreachable validator code. @rly (#483)
- Reformat imports. @bendichter (#469)
- Remove unused or refactored internal builder functions `GroupBuilder.add_group`, `GroupBuilder.add_dataset`,
  `GroupBuilder.add_link`, `GroupBuilder.set_builder`, `BaseBuilder.deep_update`, `GroupBuilder.deep_update`,
  `DatasetBuilder.deep_update`. Make `BaseBuilder` not instantiable and refactor builder code. @rly (#452)

### Bug fixes
- Fix development package dependency issues. @rly (#431)
- Fix handling of empty lists against a spec with text/bytes dtype. @rly (#434)
- Fix handling of 1-element datasets with compound dtype against a scalar spec with text/bytes dtype. @rly (#438)
- Fix convert dtype when writing numpy array from `h5py.Dataset`. @rly (#427)
- Fix inheritance when non-`AbstractContainer` is base class. @rly (#444)
- Fix use of `hdmf.testing.assertContainerEqual(...)` for `Data` objects. @rly (#445)
- Add missing support for data conversion against spec dtypes "bytes" and "short". @rly (#456)
- Clarify the validator error message when a named data type is missing. @dsleiter (#478)
- Update documentation on validation to indicate that the example command is not implemented @dsleiter (#482)
- Fix generated docval for classes with a LinkSpec. @rly (#487)
- Fix access of `DynamicTableRegion` of a `DynamicTable` with column of references. @rly (#491)
- Fix handling of `__fields__` for `Data` subclasses. @rly (#441)
- Fix `DynamicTableRegion` having duplicate fields conf 'table'. @rly (#441)
- Fix inefficient and sometimes inaccurate build process. @rly (#451)
- Fix garbage collection issue in Python 3.9. @rly (#496)

## HDMF 2.2.0 (August 14, 2020)

### New features
- Add ability to get list of tuples when indexing a `DynamicTable`. i.e. disable conversion to `pandas.DataFrame`.
  @ajtritt (#418)

### Internal improvements
- Improve documentation and index out of bounds error message for `DynamicTable`. @rly (#419)

### Bug fixes:
- Fix error when constructing `DynamicTable` with `DataChunkIterators` as columns. @ajtritt (#418)

## HDMF 2.1.0 (August 10, 2020)

### New features
- Users can now use the `MultiContainerInterface` class to generate custom API classes that contain collections of
  containers of a specified type. @bendichter @rly (#399)
  - See the user guide
    https://hdmf.readthedocs.io/en/stable/tutorials/multicontainerinterface.html for more information.

### Internal improvements
- Add ability to pass callable functions to run when adding or removing items from a ``LabelledDict``.
  An error is now raised when using unsupported functionality in ``LabelledDict``. @rly (#405)
- Raise a warning when building a container that is missing a required dataset. @rly (#413)

## HDMF 2.0.1 (July 22, 2020)

### Internal improvements
- Add tests for writing table columns with DataIO data, e.g., chunked, compressed data. @rly (#402)
- Add CI to check for breakpoints and print statements. @rly (#403)

### Bug fixes:
- Remove breakpoint. @rly (#403)
- Allow passing None for docval enum arguments with default value None. @rly (#409)
- If a file is written with an orphan container, e.g., a link to a container that is not written, then an
  `OrphanContainerBuildError` will be raised. This replaces the `OrphanContainerWarning` that was previously raised.
  @rly (#407)

## HDMF 2.0.0 (July 17, 2020)

### New features
- Users can now call `HDF5IO.export` and `HDF5IO.export_io` to write data that was read from one source to a new HDF5
  file. Developers can implement the `export` method in classes that extend `HDMFIO` to customize the export
  functionality. See https://hdmf.readthedocs.io/en/latest/export.html for more details. @rly (#388)
- Users can use the new export functionality to read data from one source, modify the data in-memory, and then write the
  modified data to a new file. Modifications can include additions and removals. To facilitate removals,
  `AbstractContainer` contains a new `_remove_child` method and `BuildManager` contains a new `purge_outdated` method.
  @rly (#388)
- Users can now call `Container.generate_new_id` to generate new object IDs for the container and all of its children.
  @rly (#401)
- Use hdmf-common-schema 1.2.0. @ajtritt @rly (#397)
  - `VectorIndex` now extends `VectorData` instead of `Index`. This change allows `VectorIndex` to index other `VectorIndex` types.
  - The `Index` data type is now unused and has been removed.
  - Fix missing dtype for `VectorIndex`.
  - Add new `VocabData` data type.

### Breaking changes
- `Builder` objects no longer have the `written` field which was used by `HDF5IO` to mark the object as written. This
  is replaced by `HDF5IO.get_written`. @rly (#381)
- `HDMFIO.write` and `HDMFIO.write_builder` no longer have the keyword argument `exhaust_dcis`. This remains present in
  `HDF5IO.write` and `HDF5IO.write_builder`. @rly (#388)
- The class method `HDF5IO.copy_file` is no longer supported and may be removed in a future version. Please use the
  `HDF5IO.export` method or `h5py.File.copy` method instead. @rly (#388)

## HDMF 1.6.4 (June 26, 2020)

### Internal improvements
- Add ability to close open links. @rly (#383)

### Bug fixes:
- Fix validation of empty arrays and scalar attributes. @rly (#377)
- Fix issue with constructing `DynamicTable` with empty array colnames. @rly (#379)
- Fix `TestCase.assertContainerEqual` passing wrong arguments. @rly (#385)
- Fix 'link_data' argument not being used when writing non-root level datasets. @rly (#384)
- Fix handling of ASCII numpy array. @rly (#387)
- Fix error when optional attribute reference is missing. @rly (#392)
- Improve testing for `get_data_shape` and fix issue with sets. @rly (#394)
- Fix inability to write references to HDF5 when the root builder is not named "root". @rly (#395)

## HDMF 1.6.3 (June 9, 2020)

### Internal improvements
- Improve documentation of `DynamicTable`. @rly (#371)
- Add user guide / tutorial for `DynamicTable`. @rly (#372)
- Improve logging of build and write processes. @rly (#373)

### Bug fixes:
- Fix adding of optional predefined columns to `DynamicTable`. @rly (#371)
- Use dtype from dataset data_type definition when extended spec lacks dtype. @rly (#364)

## HDMF 1.6.2 (May 26, 2020)

### Internal improvements:
- Update MacOS in CI. @rly (#310)
- Raise more informative error when adding column to `DynamicTable` w/ used name. @rly (#307)
- Refactor `_init_class_columns` for use by DynamicTable subclasses. @rly (#323)
- Add/fix docstrings for DynamicTable. @oruebel, @rly (#304, #353)
- Make docval-decorated functions more debuggable in pdb. @rly (#308)
- Change dtype conversion warning to include path to type. @rly (#311)
- Refactor `DynamicTable.add_column` to raise error when name is an optional column. @rly (#305)
- Improve unsupported filter error message. @bendichter (#329)
- Add functionality to validate a yaml file against a json schema file. @bendichter (#332)
- Update requirements-min.txt for yaml validator. @bendichter (#333)
- Add allowed value / enum validation in docval. @rly (#335)
- Add logging of build and hdf5 write process. @rly (#336, #349)
- Allow loading namespaces from h5py.File object not backed by file. @rly (#348)
- Add CHANGELOG.md. @rly (#352)
- Fix codecov reports. @rly (#362)
- Make `getargs` raise an error if the argument name is not found. @rly (#365)
- Improve `get_class` and `docval` support for uint. @rly (#361)

### Bug fixes:
- Register new child types before new parent type for dynamic class generation. @rly (#322)
- Raise warning not error when adding column with existing attr name. @rly (#324)
- Add `__version__`. @rly (#345)
- Only write a specific namespace version if it does not exist. @ajtritt (#346)
- Fix documentation formatting for DynamicTable. @rly (#353)


## HDMF 1.6.1 (Mar. 2, 2020)

### Internal improvements:
- Allow docval to warn about use of positional arguments. @rly (#293)
- Improve efficiency of writing chunks with `DataChunkIterator` and HDF5. @d-sot, @oruebel (#295)

### Bug fixes:
- Flake8 style fixes. @oruebel (#291)
- Handle missing namespace version. @rly (#292)
- Do not raise error when a numeric type with a higher precision is provided for a spec with a lower precision and different base type. Raise a warning when the base type of a given value is converted to the specified base type, regardless of precision level. Add missing support for boolean conversions. @rly (#298, #299)
- Add forgotten validation of links. @t-b, @ajtritt (#286)
- Improve message for "can't change container_source" error. @rly (#302)
- Fix setup.py development status. @rly (#303)
- Refactor missing namespace version handling. @rly, @ajtritt (#297)
- Add print function for `DynamicTableRegion`. @oruebel, @rly (#290)
- Fix writing of refined RefSpec attribute. @oruebel, @rly (#301)

## HDMF 1.6.0 (Jan. 31, 2020)

### Internal improvements:
- Allow extending/overwriting attributes on dataset builders. @rly, @ajtritt (#279)
- Allow ASCII data where UTF8 is specified. @rly (#282)
- Add function to convert `DynamicTableRegion` to a pandas dataframe. @oruebel (#239)
- Add "mode" property to HDF5IO. @t-b (#280)

### Bug fixes:
- Fix readthedocs config to include all submodules. @rly (#277)
- Fix test runner double printing in non-verbose mode. @rly (#278)

## HDMF 1.5.4 (Jan. 21, 2020)

### Bug fixes:
- Upgrade hdmf-common-schema 1.1.2 -> 1.1.3, which includes a bug fix for missing data and shape keys on `VectorData`, `VectorIndex`, and `DynamicTableRegion` data types. @rly (#272)
- Clean up documentation scripts. @rly (#268)
- Fix broken support for pytest testing framework. @rly (#274)
- Fix missing CI testing of minimum requirements on Windows and Mac. @rly (#270)
- Read 1-element datasets as scalar datasets when a scalar dataset is expected by the spec. @rly (#269)
- Fix bug where 'version' was not required for `SpecNamespace`. @bendichter (#276)

## HDMF 1.5.3 (Jan. 14, 2020)

### Minor improvements:
- Update and fix documentation. @rly (#267)

### Bug fixes:
- Fix ReadTheDocs integration. @rly (#263)
- Fix conda build. @rly (#266)

## HDMF 1.5.2 (Jan. 13, 2020)

### Minor improvements:
- Add support and testing for Python 3.8. @rly (#247)
- Remove code duplication and make Type/Value Error exceptions more informative. @yarikoptic (#243)
- Streamline CI and add testing of min requirements. @rly (#258)

### Bug fixes:
- Update hdmf-common-schema submodule to 1.1.2. @rly (#249, #252)
- Add support for `np.array(DataIO)` in py38. @rly (#248)
- Fix bug with latest version of coverage. @rly (#251)
- Stop running CI on latest and latest-tmp tags. @rly (#254)
- Remove lingering mentions of PyNWB. @rly (#257, #261)
- Fix and clean up documentation. @rly (#260)

## HDMF 1.5.1 (Jan. 8, 2020)

### Minor improvements:
- Allow passing HDF5 integer filter ID for dynamically loaded filters. @d-sot (#215)

### Bug fixes:
- Fix reference to hdmf-common-schema 1.1.0. @rly (#231)

## HDMF 1.5.0 (Jan. 6, 2020)

### Minor improvements:
- Improve CI for HDMF to test whether changes in HDMF break PyNWB. #207 (@rly)
- Improve and clean up unit tests. #211, #214, #217 (@rly)
- Refactor code to remove six dependency and separate ObjectMapper into its own file. #213, #221 (@rly)
- Output exception message in ObjectMapper.construct. #220 (@t-b)
- Improve docstrings for VectorData, VectorIndex, and DynamicTableRegion. #226, #227 (@bendichter)
- Remove unused "datetime64" from supported dtype strings. #230 (@bendichter)
- Cache builders by h5py object id not name. #235 (@oruebel)
- Update copyright date and add legal to source distribution. #232 (@rly)
- Allow access to export_spec function from hdmf.spec package. #233 (@bendichter)
- Make calls to docval functions more efficient, resulting in a ~20% overall speedup. #238 (@rly)

### Bug fixes:
- Fix wrong reference in ObjectMapper.get_carg_spec. #208 (@rly)
- Fix container source not being set for some references. #219 (@rly)

Python 2.7 is no longer supported.

## HDMF 1.4.0 and earlier

Please see the release notes on the [HDMF GitHub repo Releases page](https://github.com/hdmf-dev/hdmf/releases).<|MERGE_RESOLUTION|>--- conflicted
+++ resolved
@@ -1,7 +1,5 @@
 # HDMF Changelog
 
-<<<<<<< HEAD
-=======
 ## HDMF 2.5.0 (Upcoming)
 
 ### New features
@@ -37,7 +35,6 @@
 - Fix generation of classes that extends both `MultiContainerInterface` and another class that extends
   `MultiContainerInterface`. @rly (#567)
 
->>>>>>> 0fe92904
 ## HDMF 2.4.0 (February 23, 2021)
 
 ### New features
