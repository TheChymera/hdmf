--- conflicted
+++ resolved
@@ -9,9 +9,7 @@
 - Add support for creating and specifying multi-index columns in a `DynamicTable` using `add_column(...)`.
   @bendichter, @rly (#430)
 - Add capability to add a row to a column after IO. @bendichter (#426)
-<<<<<<< HEAD
 - Add functionality for storing external resource references @ajtritt (#442)
-=======
 - Add method `hdmf.utils.get_docval_macro` to get a tuple of the current values for a docval_macro, e.g., 'array_data'  
   and 'scalar_data'. @rly (#446)
 - Add SimpleMultiContainer, a data_type for storing a Container and Data objects together. @ajtritt (#449)
@@ -21,7 +19,6 @@
 ### Internal improvements
 - Refactor `HDF5IO.write_dataset` to be more readable. @rly (#428)
 - Fix bug in slicing tables with DynamicTableRegions. @ajtritt (#449)
->>>>>>> 72974602
 
 ### Bug fixes
 - Fix development package dependency issues. @rly (#431)
