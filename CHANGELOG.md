# HDMF Changelog

<<<<<<< HEAD
## HDMF 2.0.0 (Upcoming)

### New features
- Users can now call `HDF5IO.export` and `HDF5IO.export_io` to write data that was read from one source to a new HDF5
  file. Developers can implement the `export` method in classes that extend `HDMFIO` to customize the export
  functionality. @rly (#388)
- Users can use the new export functionality to read data from one source, modify the data in-memory, and then write the
  modified data to a new file. Modifications can include additions and removals. To facilitate removals,
  `AbstractContainer` contains a new `_remove_child` method and `BuildManager` contains a new `purge_outdated` method.

### Breaking changes
- `Builder` objects no longer have the `written` field which was used by `HDF5IO` to mark the object as written. This
  is replaced by `HDF5IO.get_written`. @rly (#381)
- `HDMFIO.write` and `HDMFIO.write_builder` no longer have the keyword argument `exhaust_dcis`. This remains present in
  `HDF5IO.write` and `HDF5IO.write_builder`. @rly (#388)
- The class method `HDF5IO.copy_file` is no longer supported and may be removed in a future version. Please use the
  `HDF5IO.export` method or `h5py.File.copy` method instead.

## HDMF 1.6.4 (Upcoming)
=======
## HDMF 1.6.4 (June 26, 2020)
>>>>>>> 7eff8c72

### Internal improvements
- Add ability to close open links. @rly (#383)

### Bug fixes:
- Fix validation of empty arrays and scalar attributes. @rly (#377)
- Fix issue with constructing `DynamicTable` with empty array colnames. @rly (#379)
- Fix `TestCase.assertContainerEqual` passing wrong arguments. @rly (#385)
- Fix 'link_data' argument not being used when writing non-root level datasets. @rly (#384)
- Fix handling of ASCII numpy array. @rly (#387)
- Fix error when optional attribute reference is missing. @rly (#392)
- Improve testing for `get_data_shape` and fix issue with sets. @rly (#394)
- Fix inability to write references to HDF5 when the root builder is not named "root". @rly (#395)

## HDMF 1.6.3 (June 9, 2020)

### Internal improvements
- Improve documentation of `DynamicTable`. @rly (#371)
- Add user guide / tutorial for `DynamicTable`. @rly (#372)
- Improve logging of build and write processes. @rly (#373)

### Bug fixes:
- Fix adding of optional predefined columns to `DynamicTable`. @rly (#371)
- Use dtype from dataset data_type definition when extended spec lacks dtype. @rly (#364)

## HDMF 1.6.2 (May 26, 2020)

### Internal improvements:
- Update MacOS in CI. @rly (#310)
- Raise more informative error when adding column to `DynamicTable` w/ used name. @rly (#307)
- Refactor `_init_class_columns` for use by DynamicTable subclasses. @rly (#323)
- Add/fix docstrings for DynamicTable. @oruebel, @rly (#304, #353)
- Make docval-decorated functions more debuggable in pdb. @rly (#308)
- Change dtype conversion warning to include path to type. @rly (#311)
- Refactor `DynamicTable.add_column` to raise error when name is an optional column. @rly (#305)
- Improve unsupported filter error message. @bendichter (#329)
- Add functionality to validate a yaml file against a json schema file. @bendichter (#332)
- Update requirements-min.txt for yaml validator. @bendichter (#333)
- Add allowed value / enum validation in docval. @rly (#335)
- Add logging of build and hdf5 write process. @rly (#336, #349)
- Allow loading namespaces from h5py.File object not backed by file. @rly (#348)
- Add CHANGELOG.md. @rly (#352)
- Fix codecov reports. @rly (#362)
- Make `getargs` raise an error if the argument name is not found. @rly (#365)
- Improve `get_class` and `docval` support for uint. @rly (#361)

### Bug fixes:
- Register new child types before new parent type for dynamic class generation. @rly (#322)
- Raise warning not error when adding column with existing attr name. @rly (#324)
- Add `__version__`. @rly (#345)
- Only write a specific namespace version if it does not exist. @ajtritt (#346)
- Fix documentation formatting for DynamicTable. @rly (#353)


## HDMF 1.6.1 (Mar. 2, 2020)

### Internal improvements:
- Allow docval to warn about use of positional arguments. @rly (#293)
- Improve efficiency of writing chunks with `DataChunkIterator` and HDF5. @d-sot, @oruebel (#295)

### Bug fixes:
- Flake8 style fixes. @oruebel (#291)
- Handle missing namespace version. @rly (#292)
- Do not raise error when a numeric type with a higher precision is provided for a spec with a lower precision and different base type. Raise a warning when the base type of a given value is converted to the specified base type, regardless of precision level. Add missing support for boolean conversions. @rly (#298, #299)
- Add forgotten validation of links. @t-b, @ajtritt (#286)
- Improve message for "can't change container_source" error. @rly (#302)
- Fix setup.py development status. @rly (#303)
- Refactor missing namespace version handling. @rly, @ajtritt (#297)
- Add print function for `DynamicTableRegion`. @oruebel, @rly (#290)
- Fix writing of refined RefSpec attribute. @oruebel, @rly (#301)

## HDMF 1.6.0 (Jan. 31, 2020)

### Internal improvements:
- Allow extending/overwriting attributes on dataset builders. @rly, @ajtritt (#279)
- Allow ASCII data where UTF8 is specified. @rly (#282)
- Add function to convert `DynamicTableRegion` to a pandas dataframe. @oruebel (#239)
- Add "mode" property to HDF5IO. @t-b (#280)

### Bug fixes:
- Fix readthedocs config to include all submodules. @rly (#277)
- Fix test runner double printing in non-verbose mode. @rly (#278)

## HDMF 1.5.4 (Jan. 21, 2020)

### Bug fixes:
- Upgrade hdmf-common-schema 1.1.2 -> 1.1.3, which includes a bug fix for missing data and shape keys on `VectorData`, `VectorIndex`, and `DynamicTableRegion` data types. @rly (#272)
- Clean up documentation scripts. @rly (#268)
- Fix broken support for pytest testing framework. @rly (#274)
- Fix missing CI testing of minimum requirements on Windows and Mac. @rly (#270)
- Read 1-element datasets as scalar datasets when a scalar dataset is expected by the spec. @rly (#269)
- Fix bug where 'version' was not required for `SpecNamespace`. @bendichter (#276)

## HDMF 1.5.3 (Jan. 14, 2020)

### Minor improvements:
- Update and fix documentation. @rly (#267)

### Bug fixes:
- Fix ReadTheDocs integration. @rly (#263)
- Fix conda build. @rly (#266)

## HDMF 1.5.2 (Jan. 13, 2020)

### Minor improvements:
- Add support and testing for Python 3.8. @rly (#247)
- Remove code duplication and make Type/Value Error exceptions more informative. @yarikoptic (#243)
- Streamline CI and add testing of min requirements. @rly (#258)

### Bug fixes:
- Update hdmf-common-schema submodule to 1.1.2. @rly (#249, #252)
- Add support for `np.array(DataIO)` in py38. @rly (#248)
- Fix bug with latest version of coverage. @rly (#251)
- Stop running CI on latest and latest-tmp tags. @rly (#254)
- Remove lingering mentions of PyNWB. @rly (#257, #261)
- Fix and clean up documentation. @rly (#260)

## HDMF 1.5.1 (Jan. 8, 2020)

### Minor improvements:
- Allow passing HDF5 integer filter ID for dynamically loaded filters. @d-sot (#215)

### Bug fixes:
- Fix reference to hdmf-common-schema 1.1.0. @rly (#231)

## HDMF 1.5.0 (Jan. 6, 2020)

### Minor improvements:
- Improve CI for HDMF to test whether changes in HDMF break PyNWB. #207 (@rly)
- Improve and clean up unit tests. #211, #214, #217 (@rly)
- Refactor code to remove six dependency and separate ObjectMapper into its own file. #213, #221 (@rly)
- Output exception message in ObjectMapper.construct. #220 (@t-b)
- Improve docstrings for VectorData, VectorIndex, and DynamicTableRegion. #226, #227 (@bendichter)
- Remove unused "datetime64" from supported dtype strings. #230 (@bendichter)
- Cache builders by h5py object id not name. #235 (@oruebel)
- Update copyright date and add legal to source distribution. #232 (@rly)
- Allow access to export_spec function from hdmf.spec package. #233 (@bendichter)
- Make calls to docval functions more efficient, resulting in a ~20% overall speedup. #238 (@rly)

### Bug fixes:
- Fix wrong reference in ObjectMapper.get_carg_spec. #208 (@rly)
- Fix container source not being set for some references. #219 (@rly)

Python 2.7 is no longer supported.

## HDMF 1.4.0 and earlier

Please see the release notes on the [HDMF GitHub repo Releases page](https://github.com/hdmf-dev/hdmf/releases).<|MERGE_RESOLUTION|>--- conflicted
+++ resolved
@@ -1,6 +1,5 @@
 # HDMF Changelog
 
-<<<<<<< HEAD
 ## HDMF 2.0.0 (Upcoming)
 
 ### New features
@@ -19,10 +18,7 @@
 - The class method `HDF5IO.copy_file` is no longer supported and may be removed in a future version. Please use the
   `HDF5IO.export` method or `h5py.File.copy` method instead.
 
-## HDMF 1.6.4 (Upcoming)
-=======
 ## HDMF 1.6.4 (June 26, 2020)
->>>>>>> 7eff8c72
 
 ### Internal improvements
 - Add ability to close open links. @rly (#383)
