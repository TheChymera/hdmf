--- conflicted
+++ resolved
@@ -1,31 +1,22 @@
-<<<<<<< HEAD
-import unittest
 import numpy as np
 import xarray as xr
-=======
-import numpy as np
->>>>>>> 41688a51
+import unittest
 
 from hdmf.container import AbstractContainer, Container, Data
 from hdmf.testing import TestCase
 
-import hdmf.testing
-
-<<<<<<< HEAD
-class TestAbstractContainer(unittest.TestCase):
-=======
+
 class Subcontainer(Container):
     pass
 
 
 class TestContainer(TestCase):
->>>>>>> 41688a51
 
     def test_constructor(self):
         """Test that constructor properly sets parent and both child and parent have an object_id
         """
-        parent_obj = AbstractContainer('obj1')
-        child_obj = AbstractContainer.__new__(AbstractContainer, parent=parent_obj)
+        parent_obj = Container('obj1')
+        child_obj = Container.__new__(Container, parent=parent_obj)
         self.assertIs(child_obj.parent, parent_obj)
         self.assertIs(parent_obj.children[0], child_obj)
         self.assertIsNotNone(parent_obj.object_id)
@@ -34,15 +25,15 @@
     def test_constructor_object_id_none(self):
         """Test that setting object_id to None in __new__ is OK and the object ID is set on get
         """
-        parent_obj = AbstractContainer('obj1')
-        child_obj = AbstractContainer.__new__(AbstractContainer, parent=parent_obj, object_id=None)
+        parent_obj = Container('obj1')
+        child_obj = Container.__new__(Container, parent=parent_obj, object_id=None)
         self.assertIsNotNone(child_obj.object_id)
 
     def test_set_parent(self):
         """Test that parent setter properly sets parent
         """
-        parent_obj = AbstractContainer('obj1')
-        child_obj = AbstractContainer('obj2')
+        parent_obj = Container('obj1')
+        child_obj = Container('obj2')
         child_obj.parent = parent_obj
         self.assertIs(child_obj.parent, parent_obj)
         self.assertIs(parent_obj.children[0], child_obj)
@@ -50,22 +41,15 @@
     def test_set_parent_overwrite(self):
         """Test that parent setter properly blocks overwriting
         """
-        parent_obj = AbstractContainer('obj1')
-        child_obj = AbstractContainer('obj2')
-        child_obj.parent = parent_obj
-        self.assertIs(parent_obj.children[0], child_obj)
-
-<<<<<<< HEAD
-        another_obj = AbstractContainer('obj3')
-        with self.assertRaisesRegex(ValueError,
-                                    'Cannot reassign parent to AbstractContainer: %s. Parent is already: %s.'
-                                    % (repr(child_obj), repr(child_obj.parent))):
-=======
+        parent_obj = Container('obj1')
+        child_obj = Container('obj2')
+        child_obj.parent = parent_obj
+        self.assertIs(parent_obj.children[0], child_obj)
+
         another_obj = Container('obj3')
         with self.assertRaisesWith(ValueError,
                                    'Cannot reassign parent to Container: %s. Parent is already: %s.'
                                    % (repr(child_obj), repr(child_obj.parent))):
->>>>>>> 41688a51
             child_obj.parent = another_obj
         self.assertIs(child_obj.parent, parent_obj)
         self.assertIs(parent_obj.children[0], child_obj)
@@ -73,7 +57,7 @@
     def test_set_parent_overwrite_proxy(self):
         """Test that parent setter properly blocks overwriting with proxy/object
         """
-        child_obj = AbstractContainer('obj2')
+        child_obj = Container('obj2')
         child_obj.parent = object()
 
         with self.assertRaisesRegex(ValueError,
@@ -81,13 +65,13 @@
             child_obj.parent = None
 
     def test_slash_restriction(self):
-        self.assertRaises(ValueError, AbstractContainer, 'bad/name')
+        self.assertRaises(ValueError, Container, 'bad/name')
 
     def test_set_modified_parent(self):
         """Test that set modified properly sets parent modified
         """
-        parent_obj = AbstractContainer('obj1')
-        child_obj = AbstractContainer('obj2')
+        parent_obj = Container('obj1')
+        child_obj = Container('obj2')
         child_obj.parent = parent_obj
         parent_obj.set_modified(False)
         child_obj.set_modified(False)
@@ -98,8 +82,8 @@
     def test_add_child(self):
         """Test that add child creates deprecation warning and also properly sets child's parent and modified
         """
-        parent_obj = AbstractContainer('obj1')
-        child_obj = AbstractContainer('obj2')
+        parent_obj = Container('obj1')
+        child_obj = Container('obj2')
         parent_obj.set_modified(False)
         with self.assertWarnsWith(DeprecationWarning, 'add_child is deprecated. Set the parent attribute instead.'):
             parent_obj.add_child(child_obj)
@@ -110,9 +94,9 @@
     def test_set_parent_exists(self):
         """Test that setting a parent a second time does nothing
         """
-        parent_obj = AbstractContainer('obj1')
-        child_obj = AbstractContainer('obj2')
-        child_obj3 = AbstractContainer('obj3')
+        parent_obj = Container('obj1')
+        child_obj = Container('obj2')
+        child_obj3 = Container('obj3')
         child_obj.parent = parent_obj
         child_obj.parent = parent_obj
         child_obj3.parent = parent_obj
@@ -123,13 +107,18 @@
     def test_reassign_container_source(self):
         """Test that reassign container source throws error
         """
-        parent_obj = AbstractContainer('obj1')
+        parent_obj = Container('obj1')
         parent_obj.container_source = 'a source'
         with self.assertRaisesWith(Exception, 'cannot reassign container_source'):
             parent_obj.container_source = 'some other source'
 
+    def test_repr(self):
+        parent_obj = Container('obj1')
+        self.assertRegex(str(parent_obj), r"obj1 hdmf.container.Container at 0x%d" % id(parent_obj))
+
     def test_type_hierarchy(self):
-        self.assertEqual(AbstractContainer.type_hierarchy(), (AbstractContainer, object))
+        self.assertEqual(Container.type_hierarchy(), (Container, AbstractContainer, object))
+        self.assertEqual(Subcontainer.type_hierarchy(), (Subcontainer, Container, AbstractContainer, object))
 
 
 class Bar(Container):
@@ -143,14 +132,7 @@
         self.data3 = data3
 
 
-class TestContainer(unittest.TestCase):
-
-    def test_repr(self):
-        parent_obj = Container('obj1')
-        self.assertRegex(str(parent_obj), r"obj1 hdmf.container.Container at 0x%d" % id(parent_obj))
-
-
-class TestContainerDims(hdmf.testing.TestCase):
+class TestContainerDims(TestCase):
 
     def test_get_dims(self):
         obj1 = Bar('obj1', data1=[1, 2, 3], data2=np.arange(20).reshape((2, 5, 2)))
